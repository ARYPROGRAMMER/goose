--- conflicted
+++ resolved
@@ -392,13 +392,9 @@
         accumulated_input_tokens: Some(50),
         accumulated_output_tokens: Some(50),
         extension_data: Default::default(),
-<<<<<<< HEAD
-        recipe: None,
-        recipe_parameters: None,
-=======
         updated_at: "".to_string(),
         conversation: None,
         message_count,
->>>>>>> 28113b13
+        recipe_parameters: None,
     }
 }