use crate::{
    agents::Agent,
    config::Config,
    context_mgmt::{
        common::{SYSTEM_PROMPT_TOKEN_OVERHEAD, TOOLS_TOKEN_OVERHEAD},
        get_messages_token_counts_async,
    },
    message::Message,
    token_counter::create_async_token_counter,
};
use anyhow::Result;
use tracing::{debug, info};

/// Result of auto-compaction check
#[derive(Debug)]
pub struct AutoCompactResult {
    /// Whether compaction was performed
    pub compacted: bool,
    /// The messages after potential compaction
    pub messages: Vec<Message>,
    /// Token count before compaction (if compaction occurred)
    pub tokens_before: Option<usize>,
    /// Token count after compaction (if compaction occurred)
    pub tokens_after: Option<usize>,
}

/// Result of checking if compaction is needed
#[derive(Debug)]
pub struct CompactionCheckResult {
    /// Whether compaction is needed
    pub needs_compaction: bool,
    /// Current token count
    pub current_tokens: usize,
    /// Context limit being used
    pub context_limit: usize,
    /// Current usage ratio (0.0 to 1.0)
    pub usage_ratio: f64,
    /// Remaining tokens before compaction threshold
    pub remaining_tokens: usize,
    /// Percentage until compaction threshold (0.0 to 100.0)
    pub percentage_until_compaction: f64,
}

/// Check if messages need compaction without performing the compaction
///
/// This function analyzes the current token usage and returns detailed information
/// about whether compaction is needed and how close we are to the threshold.
/// It prioritizes actual token counts from session metadata when available,
/// falling back to estimated counts if needed.
///
/// # Arguments
/// * `agent` - The agent to use for context management
/// * `messages` - The current message history
/// * `threshold_override` - Optional threshold override (defaults to GOOSE_AUTO_COMPACT_THRESHOLD config)
/// * `session_metadata` - Optional session metadata containing actual token counts
///
/// # Returns
/// * `CompactionCheckResult` containing detailed information about compaction needs
pub async fn check_compaction_needed(
    agent: &Agent,
    messages: &[Message],
    threshold_override: Option<f64>,
    session_metadata: Option<&crate::session::storage::SessionMetadata>,
) -> Result<CompactionCheckResult> {
    // Get threshold from config or use override
    let config = Config::global();
    let threshold = threshold_override.unwrap_or_else(|| {
        config
            .get_param::<f64>("GOOSE_AUTO_COMPACT_THRESHOLD")
            .unwrap_or(0.3) // Default to 30%
    });

    let provider = agent.provider().await?;
    let context_limit = provider.get_model_config().context_limit();

    let (current_tokens, token_source) = match session_metadata.and_then(|m| m.total_tokens) {
        Some(tokens) => (tokens as usize, "session metadata"),
        None => {
            let token_counter = create_async_token_counter()
                .await
                .map_err(|e| anyhow::anyhow!("Failed to create token counter: {}", e))?;
            let token_counts = get_messages_token_counts_async(&token_counter, messages);
            (token_counts.iter().sum(), "estimated")
        }
    };

    // Calculate usage ratio
    let usage_ratio = current_tokens as f64 / context_limit as f64;

    // Calculate threshold token count and remaining tokens
    let threshold_tokens = (context_limit as f64 * threshold) as usize;
    let remaining_tokens = threshold_tokens.saturating_sub(current_tokens);

    // Calculate percentage until compaction (how much more we can use before hitting threshold)
    let percentage_until_compaction = if usage_ratio < threshold {
        (threshold - usage_ratio) * 100.0
    } else {
        0.0
    };

    // Check if compaction is needed (disabled if threshold is invalid)
    let needs_compaction = if threshold <= 0.0 || threshold >= 1.0 {
        false
    } else {
        usage_ratio > threshold
    };

    debug!(
        "Compaction check: {} / {} tokens ({:.1}%), threshold: {:.1}%, needs compaction: {}, source: {}",
        current_tokens,
        context_limit,
        usage_ratio * 100.0,
        threshold * 100.0,
        needs_compaction,
        token_source
    );

    Ok(CompactionCheckResult {
        needs_compaction,
        current_tokens,
        context_limit,
        usage_ratio,
        remaining_tokens,
        percentage_until_compaction,
    })
}

/// Perform compaction on messages
///
/// This function performs the actual compaction using the agent's summarization
/// capabilities. It assumes compaction is needed and should be called after
/// `check_compaction_needed` confirms it's necessary.
///
/// # Arguments
/// * `agent` - The agent to use for context management
/// * `messages` - The current message history to compact
///
/// # Returns
/// * Tuple of (compacted_messages, tokens_before, tokens_after)
pub async fn perform_compaction(
    agent: &Agent,
    messages: &[Message],
) -> Result<(Vec<Message>, usize, usize)> {
    // Get token counter to measure before/after
    let token_counter = create_async_token_counter()
        .await
        .map_err(|e| anyhow::anyhow!("Failed to create token counter: {}", e))?;

    // Calculate tokens before compaction
    let token_counts_before = get_messages_token_counts_async(&token_counter, messages);
    let tokens_before: usize = token_counts_before.iter().sum();

    info!("Performing compaction on {} tokens", tokens_before);

    // Perform compaction
    let (compacted_messages, compacted_token_counts) = agent.summarize_context(messages).await?;
    let tokens_after: usize = compacted_token_counts.iter().sum();

    info!(
        "Compaction complete: {} tokens -> {} tokens ({:.1}% reduction)",
        tokens_before,
        tokens_after,
        (1.0 - (tokens_after as f64 / tokens_before as f64)) * 100.0
    );

    Ok((compacted_messages, tokens_before, tokens_after))
}

/// Check if messages need compaction and compact them if necessary
///
/// This is a convenience wrapper function that combines checking and compaction.
/// If the most recent message is a user message, it will be preserved by removing it
/// before compaction and adding it back afterwards.
///
/// # Arguments
/// * `agent` - The agent to use for context management
/// * `messages` - The current message history
/// * `threshold_override` - Optional threshold override (defaults to GOOSE_AUTO_COMPACT_THRESHOLD config)
/// * `session_metadata` - Optional session metadata containing actual token counts
///
/// # Returns
/// * `AutoCompactResult` containing the potentially compacted messages and metadata
pub async fn check_and_compact_messages(
    agent: &Agent,
    messages: &[Message],
    threshold_override: Option<f64>,
    session_metadata: Option<&crate::session::storage::SessionMetadata>,
) -> Result<AutoCompactResult> {
    // First check if compaction is needed
    let check_result =
        check_compaction_needed(agent, messages, threshold_override, session_metadata).await?;

    // If no compaction is needed, return early
    if !check_result.needs_compaction {
        debug!(
            "No compaction needed (usage: {:.1}% <= {:.1}% threshold)",
            check_result.usage_ratio * 100.0,
            check_result.percentage_until_compaction
        );
        return Ok(AutoCompactResult {
            compacted: false,
            messages: messages.to_vec(),
            tokens_before: None,
            tokens_after: None,
        });
    }

    info!(
        "Auto-compacting messages (usage: {:.1}%)",
        check_result.usage_ratio * 100.0
    );

    // Check if the most recent message is a user message
    let (messages_to_compact, preserved_user_message) = if let Some(last_message) = messages.last()
    {
        if matches!(last_message.role, rmcp::model::Role::User) {
            // Remove the last user message before auto-compaction
            (&messages[..messages.len() - 1], Some(last_message.clone()))
        } else {
            (messages, None)
        }
    } else {
        (messages, None)
    };

    // Perform the compaction on messages excluding the preserved user message
    let (mut compacted_messages, tokens_before, tokens_after) =
        perform_compaction(agent, messages_to_compact).await?;

    // Add back the preserved user message if it exists
    if let Some(user_message) = preserved_user_message {
        compacted_messages.push(user_message);
    }

    Ok(AutoCompactResult {
        compacted: true,
        messages: compacted_messages,
        tokens_before: Some(tokens_before + SYSTEM_PROMPT_TOKEN_OVERHEAD + TOOLS_TOKEN_OVERHEAD),
        tokens_after: Some(tokens_after + SYSTEM_PROMPT_TOKEN_OVERHEAD + TOOLS_TOKEN_OVERHEAD),
    })
}

#[cfg(test)]
mod tests {
    use super::*;
    use crate::{
        agents::Agent,
        message::{Message, MessageContent},
        model::ModelConfig,
        providers::base::{Provider, ProviderMetadata, ProviderUsage, Usage},
        providers::errors::ProviderError,
    };
    use chrono::Utc;
    use rmcp::model::{AnnotateAble, RawTextContent, Role, Tool};
    use std::sync::Arc;

    #[derive(Clone)]
    struct MockProvider {
        model_config: ModelConfig,
    }

    #[async_trait::async_trait]
    impl Provider for MockProvider {
        fn metadata() -> ProviderMetadata {
            ProviderMetadata::empty()
        }

        fn get_model_config(&self) -> ModelConfig {
            self.model_config.clone()
        }

        async fn complete(
            &self,
            _system: &str,
            _messages: &[Message],
            _tools: &[Tool],
        ) -> Result<(Message, ProviderUsage), ProviderError> {
            // Return a short summary message
            Ok((
                Message::new(
                    Role::Assistant,
                    Utc::now().timestamp(),
                    vec![MessageContent::Text(
                        RawTextContent {
                            text: "Summary of conversation".to_string(),
                        }
                        .no_annotation(),
                    )],
                ),
                ProviderUsage::new("mock".to_string(), Usage::default()),
            ))
        }
    }

    fn create_test_message(text: &str) -> Message {
        Message::new(
            Role::User,
            Utc::now().timestamp(),
            vec![MessageContent::text(text.to_string())],
        )
    }

    fn create_test_session_metadata(
        message_count: usize,
        working_dir: &str,
    ) -> crate::session::storage::SessionMetadata {
        use std::path::PathBuf;
        crate::session::storage::SessionMetadata {
            message_count,
            working_dir: PathBuf::from(working_dir),
            description: "Test session".to_string(),
            schedule_id: Some("test_job".to_string()),
            project_id: None,
            total_tokens: Some(100),
            input_tokens: Some(50),
            output_tokens: Some(50),
            accumulated_total_tokens: Some(100),
            accumulated_input_tokens: Some(50),
            accumulated_output_tokens: Some(50),
        }
    }

    #[tokio::test]
    async fn test_check_compaction_needed() {
        let mock_provider = Arc::new(MockProvider {
            model_config: ModelConfig::new("test-model")
                .expect("Failed to create model config")
                .with_context_limit(Some(100_000)),
        });

        let agent = Agent::new();
        let _ = agent.update_provider(mock_provider).await;

        // Create small messages that won't trigger compaction
        let messages = vec![create_test_message("Hello"), create_test_message("World")];

        let result = check_compaction_needed(&agent, &messages, Some(0.3), None)
            .await
            .unwrap();

        assert!(!result.needs_compaction);
        assert!(result.current_tokens > 0);
        assert!(result.context_limit > 0);
        assert!(result.usage_ratio < 0.3);
        assert!(result.remaining_tokens > 0);
        assert!(result.percentage_until_compaction > 0.0);
    }

    #[tokio::test]
    async fn test_check_compaction_needed_disabled() {
        let mock_provider = Arc::new(MockProvider {
            model_config: ModelConfig::new("test-model")
                .expect("Failed to create model config")
                .with_context_limit(Some(100_000)),
        });

        let agent = Agent::new();
        let _ = agent.update_provider(mock_provider).await;

        let messages = vec![create_test_message("Hello")];

        // Test with threshold 0 (disabled)
        let result = check_compaction_needed(&agent, &messages, Some(0.0), None)
            .await
            .unwrap();

        assert!(!result.needs_compaction);

        // Test with threshold 1.0 (disabled)
        let result = check_compaction_needed(&agent, &messages, Some(1.0), None)
            .await
            .unwrap();

        assert!(!result.needs_compaction);
    }

    #[tokio::test]
    async fn test_perform_compaction() {
        let mock_provider = Arc::new(MockProvider {
            model_config: ModelConfig::new("test-model")
                .expect("Failed to create model config")
                .with_context_limit(Some(50_000)),
        });

        let agent = Agent::new();
        let _ = agent.update_provider(mock_provider).await;

        // Create some messages to compact
        let messages = vec![
            create_test_message("First message"),
            create_test_message("Second message"),
            create_test_message("Third message"),
        ];

        let (compacted_messages, tokens_before, tokens_after) =
            perform_compaction(&agent, &messages).await.unwrap();

        assert!(tokens_before > 0);
        assert!(tokens_after > 0);
        // Note: The mock provider returns a fixed summary, which might not always be smaller
        // In real usage, compaction should reduce tokens, but for testing we just verify it works
        assert!(!compacted_messages.is_empty());
    }

    #[tokio::test]
    async fn test_auto_compact_disabled() {
        let mock_provider = Arc::new(MockProvider {
            model_config: ModelConfig::new("test-model")
                .expect("Failed to create model config")
                .with_context_limit(Some(10_000)),
        });

        let agent = Agent::new();
        let _ = agent.update_provider(mock_provider).await;

        let messages = vec![create_test_message("Hello"), create_test_message("World")];

        // Test with threshold 0 (disabled)
        let result = check_and_compact_messages(&agent, &messages, Some(0.0), None)
            .await
            .unwrap();

        assert!(!result.compacted);
        assert_eq!(result.messages.len(), messages.len());
        assert!(result.tokens_before.is_none());
        assert!(result.tokens_after.is_none());

        // Test with threshold 1.0 (disabled)
        let result = check_and_compact_messages(&agent, &messages, Some(1.0), None)
            .await
            .unwrap();

        assert!(!result.compacted);
    }

    #[tokio::test]
    async fn test_auto_compact_below_threshold() {
        let mock_provider = Arc::new(MockProvider {
            model_config: ModelConfig::new("test-model")
                .expect("Failed to create model config")
                .with_context_limit(Some(100_000)), // Increased to ensure overhead doesn't dominate
        });

        let agent = Agent::new();
        let _ = agent.update_provider(mock_provider).await;

        // Create small messages that won't trigger compaction
        let messages = vec![create_test_message("Hello"), create_test_message("World")];

        let result = check_and_compact_messages(&agent, &messages, Some(0.3), None)
            .await
            .unwrap();

        assert!(!result.compacted);
        assert_eq!(result.messages.len(), messages.len());
    }

    #[tokio::test]
    async fn test_auto_compact_above_threshold() {
        let mock_provider = Arc::new(MockProvider {
            model_config: ModelConfig::new("test-model")
<<<<<<< HEAD
                .expect("Failed to create model config")
                .with_context_limit(Some(50_000)), // Realistic context limit that won't underflow
=======
                .unwrap()
                .with_context_limit(30_000.into()), // Smaller context limit to make threshold easier to hit
>>>>>>> 63f43748
        });

        let agent = Agent::new();
        let _ = agent.update_provider(mock_provider).await;

        // Create messages that will exceed 30% of the context limit
        // With 30k context limit, 30% is 9k tokens
        let mut messages = Vec::new();

        // Create much longer messages with more content to reach the threshold
        for i in 0..300 {
            messages.push(create_test_message(&format!(
                "This is message number {} with significantly more content to increase token count substantially. \
                 We need to ensure that our total token usage exceeds 30% of the available context \
                 limit after accounting for system prompt and tools overhead. This message contains \
                 multiple sentences to increase the token count substantially. Adding even more text here \
                 to make sure we have enough tokens. Lorem ipsum dolor sit amet, consectetur adipiscing elit, \
                 sed do eiusmod tempor incididunt ut labore et dolore magna aliqua. Ut enim ad minim veniam, \
                 quis nostrud exercitation ullamco laboris nisi ut aliquip ex ea commodo consequat. Duis aute \
                 irure dolor in reprehenderit in voluptate velit esse cillum dolore eu fugiat nulla pariatur. \
                 Excepteur sint occaecat cupidatat non proident, sunt in culpa qui officia deserunt mollit \
                 anim id est laborum. Sed ut perspiciatis unde omnis iste natus error sit voluptatem accusantium \
                 doloremque laudantium, totam rem aperiam, eaque ipsa quae ab illo inventore veritatis et quasi \
                 architecto beatae vitae dicta sunt explicabo.",
                i
            )));
        }

        let result = check_and_compact_messages(&agent, &messages, Some(0.3), None)
            .await
            .unwrap();

        if !result.compacted {
            eprintln!("Test failed - compaction not triggered");
        }

        assert!(result.compacted);
        assert!(result.tokens_before.is_some());
        assert!(result.tokens_after.is_some());

        // Should have fewer tokens after compaction
        if let (Some(before), Some(after)) = (result.tokens_before, result.tokens_after) {
            assert!(
                after < before,
                "Token count should decrease after compaction"
            );
        }

        // Should have fewer messages (summarized)
        assert!(result.messages.len() <= messages.len());
    }

    #[tokio::test]
    async fn test_auto_compact_respects_config() {
        let mock_provider = Arc::new(MockProvider {
            model_config: ModelConfig::new("test-model")
                .expect("Failed to create model config")
                .with_context_limit(Some(30_000)), // Smaller context limit to make threshold easier to hit
        });

        let agent = Agent::new();
        let _ = agent.update_provider(mock_provider).await;

        // Create enough messages to trigger compaction with low threshold
        let mut messages = Vec::new();
        // With 30k context limit, after overhead we have ~27k usable tokens
        // 10% of 27k = 2.7k tokens, so we need messages that exceed that
        for i in 0..200 {
            messages.push(create_test_message(&format!(
                "Message {} with enough content to ensure we exceed 10% of the context limit. \
                 Adding more content to increase token count substantially. This message contains \
                 multiple sentences to increase the token count. We need to ensure that our total \
                 token usage exceeds 10% of the available context limit after accounting for \
                 system prompt and tools overhead.",
                i
            )));
        }

        // Set config value
        let config = Config::global();
        config
            .set_param("GOOSE_AUTO_COMPACT_THRESHOLD", serde_json::Value::from(0.1))
            .unwrap();

        // Should use config value when no override provided
        let result = check_and_compact_messages(&agent, &messages, None, None)
            .await
            .unwrap();

        // Debug info if not compacted
        if !result.compacted {
            let provider = agent.provider().await.unwrap();
            let token_counter = create_async_token_counter().await.unwrap();
            let token_counts = get_messages_token_counts_async(&token_counter, &messages);
            let total_tokens: usize = token_counts.iter().sum();
            let context_limit = provider.get_model_config().context_limit();
            let usage_ratio = total_tokens as f64 / context_limit as f64;

            eprintln!(
                "Config test not compacted - tokens: {} / {} ({:.1}%)",
                total_tokens,
                context_limit,
                usage_ratio * 100.0
            );
        }

        // With such a low threshold (10%), it should compact
        assert!(result.compacted);

        // Clean up config
        config
            .set_param("GOOSE_AUTO_COMPACT_THRESHOLD", serde_json::Value::from(0.3))
            .unwrap();
    }

    #[tokio::test]
    async fn test_auto_compact_uses_session_metadata() {
        use crate::session::storage::SessionMetadata;

        let mock_provider = Arc::new(MockProvider {
            model_config: ModelConfig::new("test-model")
                .unwrap()
                .with_context_limit(10_000.into()),
        });

        let agent = Agent::new();
        let _ = agent.update_provider(mock_provider).await;

        // Create some test messages
        let messages = vec![
            create_test_message("First message"),
            create_test_message("Second message"),
        ];

        // Create session metadata with specific token counts
        let mut session_metadata = SessionMetadata::default();
        session_metadata.total_tokens = Some(8000); // High token count to trigger compaction
        session_metadata.accumulated_total_tokens = Some(15000); // Even higher accumulated count
        session_metadata.input_tokens = Some(5000);
        session_metadata.output_tokens = Some(3000);

        // Test with session metadata - should use total_tokens for compaction (not accumulated)
        let result_with_metadata = check_compaction_needed(
            &agent,
            &messages,
            Some(0.3), // 30% threshold
            Some(&session_metadata),
        )
        .await
        .unwrap();

        // With 8000 tokens and context limit around 10000, should trigger compaction
        assert!(result_with_metadata.needs_compaction);
        assert_eq!(result_with_metadata.current_tokens, 8000);

        // Test without session metadata - should use estimated tokens
        let result_without_metadata = check_compaction_needed(
            &agent,
            &messages,
            Some(0.3), // 30% threshold
            None,
        )
        .await
        .unwrap();

        // Without metadata, should use much lower estimated token count
        assert!(!result_without_metadata.needs_compaction);
        assert!(result_without_metadata.current_tokens < 8000);

        // Test with metadata that has only accumulated tokens (no total_tokens)
        let mut session_metadata_no_total = SessionMetadata::default();
        session_metadata_no_total.accumulated_total_tokens = Some(7500);

        let result_with_no_total = check_compaction_needed(
            &agent,
            &messages,
            Some(0.3), // 30% threshold
            Some(&session_metadata_no_total),
        )
        .await
        .unwrap();

        // Should fall back to estimation since total_tokens is None
        assert!(!result_with_no_total.needs_compaction);
        assert!(result_with_no_total.current_tokens < 7500);

        // Test with metadata that has no token counts - should fall back to estimation
        let empty_metadata = SessionMetadata::default();

        let result_with_empty_metadata = check_compaction_needed(
            &agent,
            &messages,
            Some(0.3), // 30% threshold
            Some(&empty_metadata),
        )
        .await
        .unwrap();

        // Should fall back to estimation
        assert!(!result_with_empty_metadata.needs_compaction);
        assert!(result_with_empty_metadata.current_tokens < 7500);
    }

    #[tokio::test]
    async fn test_auto_compact_end_to_end_with_metadata() {
        use crate::session::storage::SessionMetadata;

        let mock_provider = Arc::new(MockProvider {
            model_config: ModelConfig::new("test-model")
                .unwrap()
                .with_context_limit(10_000.into()),
        });

        let agent = Agent::new();
        let _ = agent.update_provider(mock_provider).await;

        // Create some test messages
        let messages = vec![
            create_test_message("First message"),
            create_test_message("Second message"),
            create_test_message("Third message"),
        ];

        // Create session metadata with high token count to trigger compaction
        let mut session_metadata = SessionMetadata::default();
        session_metadata.total_tokens = Some(9000); // High enough to trigger compaction

        // Test full compaction flow with session metadata
        let result = check_and_compact_messages(
            &agent,
            &messages,
            Some(0.3), // 30% threshold
            Some(&session_metadata),
        )
        .await
        .unwrap();

        // Should have triggered compaction
        assert!(result.compacted);
        assert!(result.tokens_before.is_some());
        assert!(result.tokens_after.is_some());

        // Verify the compacted messages are returned
        assert!(!result.messages.is_empty());
        // Should have fewer messages after compaction
        assert!(result.messages.len() <= messages.len());
    }

    #[tokio::test]
    async fn test_auto_compact_with_comprehensive_session_metadata() {
        let mock_provider = Arc::new(MockProvider {
            model_config: ModelConfig::new("test-model")
                .unwrap()
                .with_context_limit(8_000.into()),
        });

        let agent = Agent::new();
        let _ = agent.update_provider(mock_provider).await;

        let messages = vec![
            create_test_message("Test message 1"),
            create_test_message("Test message 2"),
            create_test_message("Test message 3"),
        ];

        // Use the helper function to create comprehensive non-null session metadata
        let comprehensive_metadata = create_test_session_metadata(3, "/test/working/dir");

        // Verify the helper created non-null metadata
        assert_eq!(comprehensive_metadata.message_count, 3);
        assert_eq!(
            comprehensive_metadata.working_dir.to_str().unwrap(),
            "/test/working/dir"
        );
        assert_eq!(comprehensive_metadata.description, "Test session");
        assert_eq!(
            comprehensive_metadata.schedule_id,
            Some("test_job".to_string())
        );
        assert!(comprehensive_metadata.project_id.is_none());
        assert_eq!(comprehensive_metadata.total_tokens, Some(100));
        assert_eq!(comprehensive_metadata.input_tokens, Some(50));
        assert_eq!(comprehensive_metadata.output_tokens, Some(50));
        assert_eq!(comprehensive_metadata.accumulated_total_tokens, Some(100));
        assert_eq!(comprehensive_metadata.accumulated_input_tokens, Some(50));
        assert_eq!(comprehensive_metadata.accumulated_output_tokens, Some(50));

        // Test compaction with the comprehensive metadata (low token count, shouldn't compact)
        let result_low_tokens = check_compaction_needed(
            &agent,
            &messages,
            Some(0.7), // 70% threshold
            Some(&comprehensive_metadata),
        )
        .await
        .unwrap();

        assert!(!result_low_tokens.needs_compaction);
        assert_eq!(result_low_tokens.current_tokens, 100); // Should use total_tokens from metadata

        // Create a modified version with high token count to trigger compaction
        let mut high_token_metadata = create_test_session_metadata(5, "/test/working/dir");
        high_token_metadata.total_tokens = Some(6_000); // High enough to trigger compaction
        high_token_metadata.input_tokens = Some(4_000);
        high_token_metadata.output_tokens = Some(2_000);
        high_token_metadata.accumulated_total_tokens = Some(12_000);

        let result_high_tokens = check_compaction_needed(
            &agent,
            &messages,
            Some(0.7), // 70% threshold
            Some(&high_token_metadata),
        )
        .await
        .unwrap();

        assert!(result_high_tokens.needs_compaction);
        assert_eq!(result_high_tokens.current_tokens, 6_000); // Should use total_tokens, not accumulated

        // Test that metadata fields are preserved correctly in edge cases
        let mut edge_case_metadata = create_test_session_metadata(10, "/edge/case/dir");
        edge_case_metadata.total_tokens = None; // No total tokens
        edge_case_metadata.accumulated_total_tokens = Some(7_000); // Has accumulated

        let result_edge_case = check_compaction_needed(
            &agent,
            &messages,
            Some(0.5), // 50% threshold
            Some(&edge_case_metadata),
        )
        .await
        .unwrap();

        // Should fall back to estimation since total_tokens is None
        assert!(result_edge_case.current_tokens < 7_000);
        // With estimation, likely won't trigger compaction
        assert!(!result_edge_case.needs_compaction);
    }
}<|MERGE_RESOLUTION|>--- conflicted
+++ resolved
@@ -459,13 +459,8 @@
     async fn test_auto_compact_above_threshold() {
         let mock_provider = Arc::new(MockProvider {
             model_config: ModelConfig::new("test-model")
-<<<<<<< HEAD
-                .expect("Failed to create model config")
-                .with_context_limit(Some(50_000)), // Realistic context limit that won't underflow
-=======
                 .unwrap()
                 .with_context_limit(30_000.into()), // Smaller context limit to make threshold easier to hit
->>>>>>> 63f43748
         });
 
         let agent = Agent::new();
