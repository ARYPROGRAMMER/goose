--- conflicted
+++ resolved
@@ -31,13 +31,8 @@
         messages: messages_text,
     };
 
-<<<<<<< HEAD
-    // Render the detailed summarization prompt
-    let system_prompt = render_global_file("summarize_oneshot.md", &context)?;
-=======
     // Render the one-shot summarization prompt
     let system_prompt = render_global_file("summarize_oneshot_short.md", &context)?;
->>>>>>> 739eb0b3
 
     // Create a simple user message requesting summarization
     let user_message = Message::user()
@@ -160,220 +155,7 @@
         let result = summarize_messages(Arc::clone(&provider), &messages).await;
 
         assert!(result.is_ok(), "The function should return Ok.");
-<<<<<<< HEAD
         let summary_result = result.unwrap();
-=======
-        let (summarized_messages, _) = result.unwrap();
-
-        // Should fall back to chunked approach
-        assert_eq!(
-            summarized_messages.len(),
-            1,
-            "Should use chunked summarization for large context."
-        );
-    }
-
-    // Mock provider that fails on one-shot but succeeds on chunked
-    #[derive(Clone)]
-    struct FailingOneshotProvider {
-        model_config: ModelConfig,
-        call_count: Arc<std::sync::Mutex<usize>>,
-    }
-
-    #[async_trait::async_trait]
-    impl Provider for FailingOneshotProvider {
-        fn metadata() -> ProviderMetadata {
-            ProviderMetadata::empty()
-        }
-
-        fn get_model_config(&self) -> ModelConfig {
-            self.model_config.clone()
-        }
-
-        async fn complete(
-            &self,
-            system: &str,
-            _messages: &[Message],
-            _tools: &[Tool],
-        ) -> Result<(Message, ProviderUsage), ProviderError> {
-            let mut count = self.call_count.lock().unwrap();
-            *count += 1;
-
-            // Fail if this looks like a one-shot request
-            if system.contains("reasoning in `<analysis>` tags") {
-                return Err(ProviderError::RateLimitExceeded(
-                    "Simulated one-shot failure".to_string(),
-                ));
-            }
-
-            // Succeed for chunked requests (uses the old SUMMARY_PROMPT)
-            Ok((
-                Message::new(
-                    Role::Assistant,
-                    Utc::now().timestamp(),
-                    vec![MessageContent::Text(
-                        RawTextContent {
-                            text: "Chunked summary".to_string(),
-                        }
-                        .no_annotation(),
-                    )],
-                ),
-                ProviderUsage::new("mock".to_string(), Usage::default()),
-            ))
-        }
-    }
-
-    #[tokio::test]
-    async fn test_summarize_messages_fallback_on_oneshot_failure() {
-        let call_count = Arc::new(std::sync::Mutex::new(0));
-        let provider = Arc::new(FailingOneshotProvider {
-            model_config: ModelConfig::new("test-model".to_string())
-                .with_context_limit(200_000.into()),
-            call_count: Arc::clone(&call_count),
-        });
-        let token_counter = TokenCounter::new();
-        let context_limit = 100_000; // Large enough to try one-shot first
-        let messages = create_test_messages();
-
-        let result = summarize_messages(provider, &messages, &token_counter, context_limit).await;
-
-        assert!(
-            result.is_ok(),
-            "The function should return Ok after fallback."
-        );
-        let (summarized_messages, _) = result.unwrap();
-
-        // Should have fallen back to chunked approach
-        assert_eq!(
-            summarized_messages.len(),
-            1,
-            "Should successfully fall back to chunked approach."
-        );
-
-        // Verify the content comes from the chunked approach
-        if let MessageContent::Text(text_content) = &summarized_messages[0].content[0] {
-            assert_eq!(text_content.text, "Chunked summary");
-        } else {
-            panic!("Expected text content");
-        }
-
-        // Should have made multiple calls (one-shot attempt + chunked calls)
-        let final_count = *call_count.lock().unwrap();
-        assert!(
-            final_count > 1,
-            "Should have made multiple provider calls during fallback"
-        );
-    }
-
-    #[tokio::test]
-    async fn test_summarize_messages_oneshot_direct_call() {
-        let provider = create_mock_provider();
-        let token_counter = TokenCounter::new();
-        let context_limit = 100_000;
-        let messages = create_test_messages();
-
-        let result = summarize_messages_oneshot(
-            Arc::clone(&provider),
-            &messages,
-            &token_counter,
-            context_limit,
-        )
-        .await;
-
-        assert!(
-            result.is_ok(),
-            "One-shot summarization should work directly."
-        );
-        let (summarized_messages, token_counts) = result.unwrap();
-
-        assert_eq!(
-            summarized_messages.len(),
-            1,
-            "One-shot should return a single summary message."
-        );
-        assert_eq!(
-            summarized_messages[0].role,
-            Role::User,
-            "Summary should be from user role for context."
-        );
-        assert_eq!(
-            token_counts.len(),
-            1,
-            "Should have token count for the summary."
-        );
-    }
-
-    #[tokio::test]
-    async fn test_summarize_messages_chunked_direct_call() {
-        let provider = create_mock_provider();
-        let token_counter = TokenCounter::new();
-        let context_limit = 10_000; // Higher limit to avoid underflow
-        let messages = create_test_messages();
-
-        let result = summarize_messages_chunked(
-            Arc::clone(&provider),
-            &messages,
-            &token_counter,
-            context_limit,
-        )
-        .await;
-
-        assert!(
-            result.is_ok(),
-            "Chunked summarization should work directly."
-        );
-        let (summarized_messages, token_counts) = result.unwrap();
-
-        assert_eq!(
-            summarized_messages.len(),
-            1,
-            "Chunked should return a single final summary."
-        );
-        assert_eq!(
-            summarized_messages[0].role,
-            Role::User,
-            "Summary should be from user role for context."
-        );
-        assert_eq!(
-            token_counts.len(),
-            1,
-            "Should have token count for the summary."
-        );
-    }
-
-    #[tokio::test]
-    async fn test_absolute_token_threshold_calculation() {
-        let provider = create_mock_provider();
-        let token_counter = TokenCounter::new();
-
-        // Test with a context limit where absolute token calculation matters
-        let context_limit = 10_000;
-        let system_prompt_overhead = 1000;
-        let response_overhead = 4000;
-        let safety_buffer = 1000;
-        let max_message_tokens =
-            context_limit - system_prompt_overhead - response_overhead - safety_buffer; // 4000 tokens
-
-        // Create messages that are just under the absolute threshold
-        let mut large_messages = Vec::new();
-        let base_message = set_up_text_message("x".repeat(50).as_str(), Role::User);
-
-        // Add enough messages to approach but not exceed the absolute threshold
-        let message_tokens = token_counter.count_tokens(&format!("{:?}", base_message));
-        let num_messages = (max_message_tokens / message_tokens).saturating_sub(1);
-
-        for i in 0..num_messages {
-            large_messages.push(set_up_text_message(&format!("Message {}", i), Role::User));
-        }
-
-        let result = summarize_messages(
-            Arc::clone(&provider),
-            &large_messages,
-            &token_counter,
-            context_limit,
-        )
-        .await;
->>>>>>> 739eb0b3
 
         assert!(
             summary_result.is_none(),
