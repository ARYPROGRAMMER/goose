use reqwest::StatusCode;
use thiserror::Error;

#[derive(Error, Debug)]
pub enum ProviderError {
    #[error("Authentication error: {0}")]
    Authentication(String),

    #[error("Context length exceeded: {0}")]
    ContextLengthExceeded(String),

    #[error("Rate limit exceeded: {0}")]
    RateLimitExceeded(String),

    #[error("Server error: {0}")]
    ServerError(String),

    #[error("Request failed: {0}")]
    RequestFailed(String),

    #[error("Execution error: {0}")]
    ExecutionError(String),

    #[error("Usage data error: {0}")]
    UsageError(String),

<<<<<<< HEAD
    #[error("Unsupported operation: {0}")]
    NotImplemented(String),
=======
    #[error("Timeout error: Request timed out after {0} seconds")]
    Timeout(u64),

    #[error("Network error: {0}")]
    NetworkError(String),

    #[error("Invalid response: {0}")]
    InvalidResponse(String),

    #[error("Configuration error: {0}")]
    ConfigurationError(String),
>>>>>>> fdeb9a98
}

impl From<anyhow::Error> for ProviderError {
    fn from(error: anyhow::Error) -> Self {
        ProviderError::ExecutionError(error.to_string())
    }
}

impl From<reqwest::Error> for ProviderError {
    fn from(error: reqwest::Error) -> Self {
        if error.is_timeout() {
            // Extract timeout duration if possible from error message
            ProviderError::Timeout(600) // Default to our standard timeout
        } else if error.is_connect() {
            ProviderError::NetworkError(format!("Connection failed: {}", error))
        } else if error.is_decode() {
            ProviderError::InvalidResponse(format!("Failed to decode response: {}", error))
        } else if error.is_builder() || error.is_request() {
            ProviderError::ConfigurationError(format!("Request configuration error: {}", error))
        } else {
            ProviderError::ExecutionError(error.to_string())
        }
    }
}

#[derive(Debug)]
pub enum GoogleErrorCode {
    BadRequest = 400,
    Unauthorized = 401,
    Forbidden = 403,
    NotFound = 404,
    TooManyRequests = 429,
    InternalServerError = 500,
    ServiceUnavailable = 503,
}

impl GoogleErrorCode {
    pub fn to_status_code(&self) -> StatusCode {
        match self {
            Self::BadRequest => StatusCode::BAD_REQUEST,
            Self::Unauthorized => StatusCode::UNAUTHORIZED,
            Self::Forbidden => StatusCode::FORBIDDEN,
            Self::NotFound => StatusCode::NOT_FOUND,
            Self::TooManyRequests => StatusCode::TOO_MANY_REQUESTS,
            Self::InternalServerError => StatusCode::INTERNAL_SERVER_ERROR,
            Self::ServiceUnavailable => StatusCode::SERVICE_UNAVAILABLE,
        }
    }

    pub fn from_code(code: u64) -> Option<Self> {
        match code {
            400 => Some(Self::BadRequest),
            401 => Some(Self::Unauthorized),
            403 => Some(Self::Forbidden),
            404 => Some(Self::NotFound),
            429 => Some(Self::TooManyRequests),
            500 => Some(Self::InternalServerError),
            503 => Some(Self::ServiceUnavailable),
            _ => Some(Self::InternalServerError),
        }
    }
}

#[derive(serde::Deserialize, Debug)]
pub struct OpenAIError {
    #[serde(deserialize_with = "code_as_string")]
    pub code: Option<String>,
    pub message: Option<String>,
    #[serde(rename = "type")]
    pub error_type: Option<String>,
}

fn code_as_string<'de, D>(deserializer: D) -> Result<Option<String>, D::Error>
where
    D: serde::Deserializer<'de>,
{
    use serde::de::{self, Visitor};
    use std::fmt;

    struct CodeVisitor;

    impl<'de> Visitor<'de> for CodeVisitor {
        type Value = Option<String>;

        fn expecting(&self, formatter: &mut fmt::Formatter) -> fmt::Result {
            formatter.write_str("a string, a number, null, or none for the code field")
        }

        fn visit_str<E>(self, value: &str) -> Result<Self::Value, E>
        where
            E: de::Error,
        {
            Ok(Some(value.to_string()))
        }

        fn visit_u64<E>(self, value: u64) -> Result<Self::Value, E>
        where
            E: de::Error,
        {
            Ok(Some(value.to_string()))
        }

        fn visit_none<E>(self) -> Result<Self::Value, E>
        where
            E: de::Error,
        {
            Ok(None)
        }

        fn visit_unit<E>(self) -> Result<Self::Value, E>
        where
            E: de::Error,
        {
            Ok(None)
        }

        fn visit_some<D>(self, deserializer: D) -> Result<Self::Value, D::Error>
        where
            D: serde::Deserializer<'de>,
        {
            deserializer.deserialize_any(CodeVisitor)
        }
    }

    deserializer.deserialize_option(CodeVisitor)
}

impl OpenAIError {
    pub fn is_context_length_exceeded(&self) -> bool {
        if let Some(code) = &self.code {
            code == "context_length_exceeded" || code == "string_above_max_length"
        } else {
            false
        }
    }
}

impl std::fmt::Display for OpenAIError {
    /// Format the error for display.
    /// E.g. {"message": "Invalid API key", "code": "invalid_api_key", "type": "client_error"}
    /// would be formatted as "Invalid API key (code: invalid_api_key, type: client_error)"
    /// and {"message": "Foo"} as just "Foo", etc.
    fn fmt(&self, f: &mut std::fmt::Formatter<'_>) -> std::fmt::Result {
        if let Some(message) = &self.message {
            write!(f, "{}", message)?;
        }
        let mut in_parenthesis = false;
        if let Some(code) = &self.code {
            write!(f, " (code: {}", code)?;
            in_parenthesis = true;
        }
        if let Some(typ) = &self.error_type {
            if in_parenthesis {
                write!(f, ", type: {}", typ)?;
            } else {
                write!(f, " (type: {}", typ)?;
                in_parenthesis = true;
            }
        }
        if in_parenthesis {
            write!(f, ")")?;
        }
        Ok(())
    }
}

/// Trait for parsing provider-specific error responses
pub trait ProviderErrorParser {
    /// Parse an error response into a ProviderError
    fn parse_error_response(&self, status: StatusCode, response_text: &str) -> ProviderError;

    /// Check if an error indicates context length exceeded
    fn is_context_length_error(&self, response_text: &str) -> bool {
        response_text.to_lowercase().contains("context")
            || response_text.to_lowercase().contains("too long")
            || response_text.to_lowercase().contains("too many tokens")
            || response_text.to_lowercase().contains("exceeds")
    }
}

/// Default implementation for providers without specific error parsing
pub struct DefaultErrorParser;

impl ProviderErrorParser for DefaultErrorParser {
    fn parse_error_response(&self, status: StatusCode, response_text: &str) -> ProviderError {
        let error_msg = format!("API error ({}): {}", status, response_text);

        match status {
            StatusCode::UNAUTHORIZED | StatusCode::FORBIDDEN => {
                ProviderError::Authentication(error_msg)
            }
            StatusCode::TOO_MANY_REQUESTS => ProviderError::RateLimitExceeded(error_msg),
            StatusCode::BAD_REQUEST => {
                if self.is_context_length_error(response_text) {
                    ProviderError::ContextLengthExceeded(error_msg)
                } else {
                    ProviderError::RequestFailed(error_msg)
                }
            }
            s if s.is_server_error() => ProviderError::ServerError(error_msg),
            StatusCode::REQUEST_TIMEOUT => ProviderError::Timeout(408),
            _ => ProviderError::RequestFailed(error_msg),
        }
    }
}<|MERGE_RESOLUTION|>--- conflicted
+++ resolved
@@ -24,10 +24,9 @@
     #[error("Usage data error: {0}")]
     UsageError(String),
 
-<<<<<<< HEAD
     #[error("Unsupported operation: {0}")]
     NotImplemented(String),
-=======
+
     #[error("Timeout error: Request timed out after {0} seconds")]
     Timeout(u64),
 
@@ -39,7 +38,6 @@
 
     #[error("Configuration error: {0}")]
     ConfigurationError(String),
->>>>>>> fdeb9a98
 }
 
 impl From<anyhow::Error> for ProviderError {
