--- conflicted
+++ resolved
@@ -244,18 +244,6 @@
         .map_err(|_e| StatusCode::PRECONDITION_FAILED)?;
 
     let config = Config::global();
-<<<<<<< HEAD
-    let model = payload.model.unwrap_or_else(|| {
-        config
-            .get_param("GOOSE_MODEL")
-            .expect("Did not find a model on payload or in env to update provider with")
-    });
-
-    let model_config = ModelConfig::new(&model).map_err(|_e| StatusCode::INTERNAL_SERVER_ERROR)?;
-    let new_provider =
-        create(&payload.provider, model_config).map_err(|_e| StatusCode::INTERNAL_SERVER_ERROR)?;
-
-=======
     let model = match payload
         .model
         .or_else(|| config.get_param("GOOSE_MODEL").ok())
@@ -268,7 +256,6 @@
 
     let new_provider =
         create(&payload.provider, model_config).map_err(|_| StatusCode::BAD_REQUEST)?;
->>>>>>> 7174fc74
     agent
         .update_provider(new_provider)
         .await
