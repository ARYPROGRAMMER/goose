use axum::http::StatusCode;
use axum::Router;
use axum::{body::Body, http::Request};
use etcetera::AppStrategy;
use serde_json::json;
use std::sync::Arc;
use tower::ServiceExt;

async fn create_test_app() -> Router {
<<<<<<< HEAD
    let state = goose_server::AppState::new("test".to_string()).await;
=======
    let agent = Arc::new(goose::agents::Agent::default());
    let state = goose_server::AppState::new(agent);
>>>>>>> 598dd755

    // Add scheduler setup like in the existing tests
    let sched_storage_path = etcetera::choose_app_strategy(goose::config::APP_STRATEGY.clone())
        .unwrap()
        .data_dir()
        .join("schedules.json");
    let sched = goose::scheduler_factory::SchedulerFactory::create_legacy(sched_storage_path)
        .await
        .unwrap();
    state.set_scheduler(sched).await;

    goose_server::routes::config_management::routes(state)
}

#[tokio::test]
async fn test_pricing_endpoint_basic() {
    // Basic test to ensure pricing endpoint responds correctly
    let app = create_test_app().await;

    let request = Request::builder()
        .uri("/config/pricing")
        .method("POST")
        .header("content-type", "application/json")
        .header("x-secret-key", "test")
        .body(Body::from(json!({"configured_only": true}).to_string()))
        .unwrap();

    let response = app.oneshot(request).await.unwrap();
    assert_eq!(response.status(), StatusCode::OK);
}<|MERGE_RESOLUTION|>--- conflicted
+++ resolved
@@ -7,12 +7,7 @@
 use tower::ServiceExt;
 
 async fn create_test_app() -> Router {
-<<<<<<< HEAD
-    let state = goose_server::AppState::new("test".to_string()).await;
-=======
-    let agent = Arc::new(goose::agents::Agent::default());
-    let state = goose_server::AppState::new(agent);
->>>>>>> 598dd755
+    let state = goose_server::AppState::new().await;
 
     // Add scheduler setup like in the existing tests
     let sched_storage_path = etcetera::choose_app_strategy(goose::config::APP_STRATEGY.clone())
