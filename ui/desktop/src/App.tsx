import { useCallback, useEffect, useMemo, useState } from 'react';
import { IpcRendererEvent } from 'electron';
import { HashRouter, Routes, Route, useNavigate, useLocation } from 'react-router-dom';
import { ErrorUI } from './components/ErrorBoundary';
import { ExtensionInstallModal } from './components/ExtensionInstallModal';
import { ToastContainer } from 'react-toastify';
import { GoosehintsModal } from './components/GoosehintsModal';
import AnnouncementModal from './components/AnnouncementModal';
import { generateSessionId } from './sessions';
import ProviderGuard from './components/ProviderGuard';

import { ChatType } from './types/chat';
import Hub from './components/hub';
import Pair, { PairRouteState } from './components/pair';
import SettingsView, { SettingsViewOptions } from './components/settings/SettingsView';
import SessionsView from './components/sessions/SessionsView';
import SchedulesView from './components/schedule/SchedulesView';
import ProviderSettings from './components/settings/providers/ProviderSettingsPage';
import { AppLayout } from './components/Layout/AppLayout';
import { ChatProvider } from './contexts/ChatContext';
import { DraftProvider } from './contexts/DraftContext';

import 'react-toastify/dist/ReactToastify.css';
import { useConfig } from './components/ConfigContext';
import { ModelAndProviderProvider } from './components/ModelAndProviderContext';
import PermissionSettingsView from './components/settings/permission/PermissionSetting';

import ExtensionsView, { ExtensionsViewOptions } from './components/extensions/ExtensionsView';
import { Recipe } from './recipe';
import RecipesView from './components/RecipesView';
import RecipeEditor from './components/RecipeEditor';
import { createNavigationHandler, View, ViewOptions } from './utils/navigationUtils';
import { AgentState, InitializationContext, useAgent } from './hooks/useAgent';

// Route Components
const HubRouteWrapper = ({
  setIsGoosehintsModalOpen,
  resetChat,
}: {
  setIsGoosehintsModalOpen: (isOpen: boolean) => void;
  resetChat: () => void;
}) => {
  const navigate = useNavigate();
  const setView = useMemo(() => createNavigationHandler(navigate), [navigate]);

  return (
    <Hub
      setView={setView}
      setIsGoosehintsModalOpen={setIsGoosehintsModalOpen}
      resetChat={resetChat}
    />
  );
};

const PairRouteWrapper = ({
  chat,
  setChat,
  setIsGoosehintsModalOpen,
  setAgentWaitingMessage,
  setFatalError,
  agentState,
  loadCurrentChat,
}: {
  chat: ChatType;
  setChat: (chat: ChatType) => void;
  setIsGoosehintsModalOpen: (isOpen: boolean) => void;
  setAgentWaitingMessage: (msg: string | null) => void;
  setFatalError: (value: ((prevState: string | null) => string | null) | string | null) => void;
  agentState: AgentState;
  loadCurrentChat: (context: InitializationContext) => Promise<ChatType>;
}) => {
  const location = useLocation();
  const navigate = useNavigate();
  const setView = useMemo(() => createNavigationHandler(navigate), [navigate]);
  const routeState =
    (location.state as PairRouteState) || (window.history.state as PairRouteState) || {};

  return (
    <Pair
      chat={chat}
      setChat={setChat}
      setView={setView}
      agentState={agentState}
      loadCurrentChat={loadCurrentChat}
      setFatalError={setFatalError}
      setAgentWaitingMessage={setAgentWaitingMessage}
      setIsGoosehintsModalOpen={setIsGoosehintsModalOpen}
      routeState={routeState}
    />
  );
};

const SettingsRoute = () => {
  const location = useLocation();
  const navigate = useNavigate();
  const setView = useMemo(() => createNavigationHandler(navigate), [navigate]);

  // Get viewOptions from location.state or history.state
  const viewOptions =
    (location.state as SettingsViewOptions) || (window.history.state as SettingsViewOptions) || {};
  return <SettingsView onClose={() => navigate('/')} setView={setView} viewOptions={viewOptions} />;
};

const SessionsRoute = () => {
  const navigate = useNavigate();
  const setView = useMemo(() => createNavigationHandler(navigate), [navigate]);

  return <SessionsView setView={setView} />;
};

const SchedulesRoute = () => {
  const navigate = useNavigate();
  return <SchedulesView onClose={() => navigate('/')} />;
};

const RecipesRoute = ({ resetChat }: { resetChat: () => void }) => {
  const navigate = useNavigate();

  return (
    <RecipesView
      onLoadRecipe={(recipe) => {
        // Navigate to pair view with the recipe configuration in state
        resetChat();
        const stateData: PairRouteState = {
          recipeConfig: recipe,
        };
        navigate('/pair', {
          state: stateData,
        });
      }}
    />
  );
};

const RecipeEditorRoute = () => {
  const location = useLocation();

  // Check for config from multiple sources:
  // 1. Location state (from navigation)
  // 2. localStorage (from "View Recipe" button)
  // 3. Window electron config (from deeplinks)
  let config = location.state?.config;

  if (!config) {
    const storedConfig = localStorage.getItem('viewRecipeConfig');
    if (storedConfig) {
      try {
        config = JSON.parse(storedConfig);
        // Clear the stored config after using it
        localStorage.removeItem('viewRecipeConfig');
      } catch (error) {
        console.error('Failed to parse stored recipe config:', error);
      }
    }
  }

  if (!config) {
    const electronConfig = window.electron.getConfig();
    config = electronConfig.recipe;
  }

  return <RecipeEditor config={config} />;
};

const PermissionRoute = () => {
  const location = useLocation();
  const navigate = useNavigate();
  const parentView = location.state?.parentView as View;
  const parentViewOptions = location.state?.parentViewOptions as ViewOptions;

  return (
    <PermissionSettingsView
      onClose={() => {
        // Navigate back to parent view with options
        switch (parentView) {
          case 'chat':
            navigate('/');
            break;
          case 'pair':
            navigate('/pair');
            break;
          case 'settings':
            navigate('/settings', { state: parentViewOptions });
            break;
          case 'sessions':
            navigate('/sessions');
            break;
          case 'schedules':
            navigate('/schedules');
            break;
          case 'recipes':
            navigate('/recipes');
            break;
          default:
            navigate('/');
        }
      }}
    />
  );
};

const ConfigureProvidersRoute = () => {
  const navigate = useNavigate();

  return (
    <div className="w-screen h-screen bg-background-default">
      <ProviderSettings
        onClose={() => navigate('/settings', { state: { section: 'models' } })}
        isOnboarding={false}
      />
    </div>
  );
};

const WelcomeRoute = () => {
  const navigate = useNavigate();

  return (
    <div className="w-screen h-screen bg-background-default">
      <ProviderSettings onClose={() => navigate('/')} isOnboarding={true} />
    </div>
  );
};

const ExtensionsRoute = () => {
  const navigate = useNavigate();
  const location = useLocation();

  // Get viewOptions from location.state or history.state (for deep link extensions)
  const viewOptions =
    (location.state as ExtensionsViewOptions) ||
    (window.history.state as ExtensionsViewOptions) ||
    {};

  return (
    <ExtensionsView
      onClose={() => navigate(-1)}
      setView={(view, options) => {
        switch (view) {
          case 'chat':
            navigate('/');
            break;
          case 'pair':
            navigate('/pair', { state: options });
            break;
          case 'settings':
            navigate('/settings', { state: options });
            break;
          default:
            navigate('/');
        }
      }}
      viewOptions={viewOptions}
    />
  );
};

export default function App() {
  const [fatalError, setFatalError] = useState<string | null>(null);
  const [isGoosehintsModalOpen, setIsGoosehintsModalOpen] = useState(false);
  const [agentWaitingMessage, setAgentWaitingMessage] = useState<string | null>(null);

  const [chat, _setChat] = useState<ChatType>({
    sessionId: generateSessionId(),
    title: 'Pair Chat',
    messages: [],
    messageHistoryIndex: 0,
    recipeConfig: null,
  });

<<<<<<< HEAD
  const setChat = useCallback<typeof _setChat>(
    (update) => {
      //console.log('setChat called with:', update); // TODO(Douwe): Undo
      _setChat(update);
    },
    [_setChat]
  );
=======
  const { getExtensions, addExtension, read } = useConfig();
  const initAttemptedRef = useRef(false);
>>>>>>> 99fa6289

  const { addExtension } = useConfig();
  const { agentState, loadCurrentChat, resetChat } = useAgent();
  const resetChatIfNecessary = useCallback(() => {
    if (chat.messages.length > 0) {
      resetChat();
    }
  }, [resetChat, chat.messages.length]);

  const { modalState, modalConfig, dismissModal, confirmInstall } =
    useExtensionInstallModal(addExtension);

  useEffect(() => {
    (async () => {
      await loadCurrentChat({ setAgentWaitingMessage });
    })();
  }, [loadCurrentChat, setAgentWaitingMessage]);

  useEffect(() => {
    console.log('Sending reactReady signal to Electron');
    try {
      window.electron.reactReady();
    } catch (error) {
      console.error('Error sending reactReady:', error);
      setFatalError(
        `React ready notification failed: ${error instanceof Error ? error.message : 'Unknown error'}`
      );
    }
  }, []);

  // Handle URL parameters and deeplinks on app startup
  useEffect(() => {
    const urlParams = new URLSearchParams(window.location.search);
    const viewType = urlParams.get('view') || undefined;
    const resumeSessionId = urlParams.get('resumeSessionId') || undefined;
    const recipeConfig = (window.appConfig?.get('recipe') || undefined) as Recipe;

    if (resumeSessionId || (recipeConfig && typeof recipeConfig === 'object')) {
      const stateData: PairRouteState = {
        resumeSessionId: resumeSessionId,
        recipeConfig: recipeConfig,
      };
      if (recipeConfig) {
        resetChat();
      }
      window.location.hash = '#/pair';
      window.history.replaceState(stateData, '', '#/pair');
      return;
    }

    if (!viewType) {
      if (window.location.hash === '' || window.location.hash === '#') {
        window.location.hash = '#/';
        window.history.replaceState({}, '', '#/');
      }
    } else {
      if (viewType === 'recipeEditor' && recipeConfig) {
        window.location.hash = '#/recipe-editor';
        window.history.replaceState({ config: recipeConfig }, '', '#/recipe-editor');
      } else {
        const routeMap: Record<string, string> = {
          chat: '#/',
          pair: '#/pair',
          settings: '#/settings',
          sessions: '#/sessions',
          schedules: '#/schedules',
          recipes: '#/recipes',
          permission: '#/permission',
          ConfigureProviders: '#/configure-providers',
          sharedSession: '#/shared-session',
          recipeEditor: '#/recipe-editor',
          welcome: '#/welcome',
        };

        const route = routeMap[viewType];
        if (route) {
          window.location.hash = route;
          window.history.replaceState({}, '', route);
        }
      }
    }
  }, [resetChat]);

  // Handle recipe decode events from main process
  useEffect(() => {
    const handleLoadRecipeDeeplink = (_event: IpcRendererEvent, ...args: unknown[]) => {
      const recipeDeeplink = args[0] as string;
      const scheduledJobId = args[1] as string | undefined;

      // Store the deeplink info in app config for processing
      const config = window.electron.getConfig();
      config.recipeDeeplink = recipeDeeplink;
      if (scheduledJobId) {
        config.scheduledJobId = scheduledJobId;
      }

      // Navigate to pair view to handle the recipe loading
      if (window.location.hash !== '#/pair') {
        window.location.hash = '#/pair';
      }
    };

    const handleRecipeDecoded = (_event: IpcRendererEvent, ...args: unknown[]) => {
      const decodedRecipe = args[0] as Recipe;

      setChat((prevChat) => ({
        ...prevChat,
        recipeConfig: decodedRecipe,
        title: decodedRecipe.title || 'Recipe Chat',
        messages: [], // Start fresh for recipe
        messageHistoryIndex: 0,
      }));

      const stateData: PairRouteState = {
        recipeConfig: decodedRecipe,
      };

      resetChat();

      // Navigate to pair view if not already there
      if (window.location.hash !== '#/pair') {
        window.location.hash = '#/pair';
      }
      window.history.replaceState(stateData, '', '#/pair');
    };

    const handleRecipeDecodeError = (_event: IpcRendererEvent, ...args: unknown[]) => {
      const errorMessage = args[0] as string;
      console.error('[App] Recipe decode error:', errorMessage);

      // Show error to user - you could add a toast notification here
      // For now, just log the error and navigate to recipes page
      window.location.hash = '#/recipes';
    };

    window.electron.on('load-recipe-deeplink', handleLoadRecipeDeeplink);
    window.electron.on('recipe-decoded', handleRecipeDecoded);
    window.electron.on('recipe-decode-error', handleRecipeDecodeError);

    return () => {
      window.electron.off('load-recipe-deeplink', handleLoadRecipeDeeplink);
      window.electron.off('recipe-decoded', handleRecipeDecoded);
      window.electron.off('recipe-decode-error', handleRecipeDecodeError);
    };
  }, [setChat, resetChat]);

  useEffect(() => {
    console.log('Setting up keyboard shortcuts');
    const handleKeyDown = (event: KeyboardEvent) => {
      const isMac = window.electron.platform === 'darwin';
      if ((isMac ? event.metaKey : event.ctrlKey) && event.key === 'n') {
        event.preventDefault();
        try {
          const workingDir = window.appConfig?.get('GOOSE_WORKING_DIR');
          console.log(`Creating new chat window with working dir: ${workingDir}`);
          window.electron.createChatWindow(undefined, workingDir as string);
        } catch (error) {
          console.error('Error creating new window:', error);
        }
      }
    };
    window.addEventListener('keydown', handleKeyDown);
    return () => {
      window.removeEventListener('keydown', handleKeyDown);
    };
  }, []);

  // Prevent default drag and drop behavior globally to avoid opening files in new windows
  // but allow our React components to handle drops in designated areas
  useEffect(() => {
    const preventDefaults = (e: globalThis.DragEvent) => {
      // Only prevent default if we're not over a designated drop zone
      const target = e.target as HTMLElement;
      const isOverDropZone = target.closest('[data-drop-zone="true"]') !== null;

      if (!isOverDropZone) {
        e.preventDefault();
        e.stopPropagation();
      }
    };

    const handleDragOver = (e: globalThis.DragEvent) => {
      // Always prevent default for dragover to allow dropping
      e.preventDefault();
      e.stopPropagation();
    };

    const handleDrop = (e: globalThis.DragEvent) => {
      // Only prevent default if we're not over a designated drop zone
      const target = e.target as HTMLElement;
      const isOverDropZone = target.closest('[data-drop-zone="true"]') !== null;

      if (!isOverDropZone) {
        e.preventDefault();
        e.stopPropagation();
      }
    };

    // Add event listeners to document to catch drag events
    document.addEventListener('dragenter', preventDefaults, false);
    document.addEventListener('dragleave', preventDefaults, false);
    document.addEventListener('dragover', handleDragOver, false);
    document.addEventListener('drop', handleDrop, false);

    return () => {
      document.removeEventListener('dragenter', preventDefaults, false);
      document.removeEventListener('dragleave', preventDefaults, false);
      document.removeEventListener('dragover', handleDragOver, false);
      document.removeEventListener('drop', handleDrop, false);
    };
  }, []);

  useEffect(() => {
    const handleFatalError = (_event: IpcRendererEvent, ...args: unknown[]) => {
      const errorMessage = args[0] as string;
      console.error('Encountered a fatal error:', errorMessage);
      setFatalError(errorMessage);
    };
    window.electron.on('fatal-error', handleFatalError);
    return () => {
      window.electron.off('fatal-error', handleFatalError);
    };
  }, []);

  useEffect(() => {
    const handleSetView = (_event: IpcRendererEvent, ...args: unknown[]) => {
      const newView = args[0] as View;
      const section = args[1] as string | undefined;
      console.log(
        `Received view change request to: ${newView}${section ? `, section: ${section}` : ''}`
      );

      if (section && newView === 'settings') {
        window.location.hash = `#/settings?section=${section}`;
      } else {
        window.location.hash = `#/${newView}`;
      }
    };
    const urlParams = new URLSearchParams(window.location.search);
    const viewFromUrl = urlParams.get('view');
    if (viewFromUrl) {
      const windowConfig = window.electron.getConfig();
      if (viewFromUrl === 'recipeEditor') {
        const initialViewOptions = {
          recipeConfig: JSON.stringify(windowConfig?.recipeConfig),
          view: viewFromUrl,
        };
        window.history.replaceState(
          {},
          '',
          `/recipe-editor?${new URLSearchParams(initialViewOptions).toString()}`
        );
      } else {
        window.history.replaceState({}, '', `/${viewFromUrl}`);
      }
    }
    window.electron.on('set-view', handleSetView);
    return () => window.electron.off('set-view', handleSetView);
  }, []);

  useEffect(() => {
    const handleFocusInput = (_event: IpcRendererEvent, ..._args: unknown[]) => {
      const inputField = document.querySelector('input[type="text"], textarea') as HTMLInputElement;
      if (inputField) {
        inputField.focus();
      }
    };
    window.electron.on('focus-input', handleFocusInput);
    return () => {
      window.electron.off('focus-input', handleFocusInput);
    };
  }, []);

  if (fatalError) {
    return <ErrorUI error={new Error(fatalError)} />;
  }

  return (
    <DraftProvider>
      <ModelAndProviderProvider>
        <HashRouter>
          <ToastContainer
            aria-label="Toast notifications"
            toastClassName={() =>
              `relative min-h-16 mb-4 p-2 rounded-lg
               flex justify-between overflow-hidden cursor-pointer
               text-text-on-accent bg-background-inverse
              `
            }
            style={{ width: '380px' }}
            className="mt-6"
            position="top-right"
            autoClose={3000}
            closeOnClick
            pauseOnHover
          />
          <ExtensionInstallModal addExtension={addExtension} />
          <div className="relative w-screen h-screen overflow-hidden bg-background-muted flex flex-col">
            <div className="titlebar-drag-region" />
            <Routes>
              <Route path="welcome" element={<WelcomeRoute />} />
              <Route path="configure-providers" element={<ConfigureProvidersRoute />} />
              <Route
                path="/"
                element={
                  <ChatProvider
                    chat={chat}
                    setChat={setChat}
                    contextKey="hub"
                    agentWaitingMessage={agentWaitingMessage}
                  >
                    <AppLayout setIsGoosehintsModalOpen={setIsGoosehintsModalOpen} />
                  </ChatProvider>
                }
              >
                <Route
                  index
                  element={
                    <ProviderGuard>
                      <HubRouteWrapper
                        setIsGoosehintsModalOpen={setIsGoosehintsModalOpen}
                        resetChat={resetChatIfNecessary}
                      />
                    </ProviderGuard>
                  }
                />
                <Route
                  path="pair"
                  element={
                    <ProviderGuard>
                      <PairRouteWrapper
                        chat={chat}
                        setChat={setChat}
                        agentState={agentState}
                        loadCurrentChat={loadCurrentChat}
                        setFatalError={setFatalError}
                        setAgentWaitingMessage={setAgentWaitingMessage}
                        setIsGoosehintsModalOpen={setIsGoosehintsModalOpen}
                      />
                    </ProviderGuard>
                  }
                />
                <Route
                  path="settings"
                  element={
                    <ProviderGuard>
                      <SettingsRoute />
                    </ProviderGuard>
                  }
                />
                <Route
                  path="extensions"
                  element={
                    <ProviderGuard>
                      <ExtensionsRoute />
                    </ProviderGuard>
                  }
                />
                <Route
                  path="sessions"
                  element={
                    <ProviderGuard>
                      <SessionsRoute />
                    </ProviderGuard>
                  }
                />
                <Route
                  path="schedules"
                  element={
                    <ProviderGuard>
                      <SchedulesRoute />
                    </ProviderGuard>
                  }
                />
                <Route
                  path="recipes"
                  element={
                    <ProviderGuard>
                      <RecipesRoute resetChat={resetChat} />
                    </ProviderGuard>
                  }
                />
                <Route
                  path="recipe-editor"
                  element={
                    <ProviderGuard>
                      <RecipeEditorRoute />
                    </ProviderGuard>
                  }
                />
                <Route
                  path="permission"
                  element={
                    <ProviderGuard>
                      <PermissionRoute />
                    </ProviderGuard>
                  }
                />
              </Route>
            </Routes>
          </div>
          {isGoosehintsModalOpen && (
            <GoosehintsModal
              directory={window.appConfig?.get('GOOSE_WORKING_DIR') as string}
              setIsGoosehintsModalOpen={setIsGoosehintsModalOpen}
            />
          )}
        </HashRouter>
        <AnnouncementModal />
      </ModelAndProviderProvider>
    </DraftProvider>
  );
}<|MERGE_RESOLUTION|>--- conflicted
+++ resolved
@@ -268,7 +268,6 @@
     recipeConfig: null,
   });
 
-<<<<<<< HEAD
   const setChat = useCallback<typeof _setChat>(
     (update) => {
       //console.log('setChat called with:', update); // TODO(Douwe): Undo
@@ -276,10 +275,6 @@
     },
     [_setChat]
   );
-=======
-  const { getExtensions, addExtension, read } = useConfig();
-  const initAttemptedRef = useRef(false);
->>>>>>> 99fa6289
 
   const { addExtension } = useConfig();
   const { agentState, loadCurrentChat, resetChat } = useAgent();
@@ -288,9 +283,6 @@
       resetChat();
     }
   }, [resetChat, chat.messages.length]);
-
-  const { modalState, modalConfig, dismissModal, confirmInstall } =
-    useExtensionInstallModal(addExtension);
 
   useEffect(() => {
     (async () => {
