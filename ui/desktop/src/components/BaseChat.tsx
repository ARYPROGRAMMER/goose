--- conflicted
+++ resolved
@@ -388,53 +388,6 @@
                           {error.message || 'Honk! Goose experienced an error while responding'}
                         </div>
 
-<<<<<<< HEAD
-                          {/* Action buttons for non-token-limit errors */}
-                          <div className="flex gap-2 mt-2">
-                            <div
-                              className="px-3 py-2 text-center whitespace-nowrap cursor-pointer text-textStandard border border-borderSubtle hover:bg-bgSubtle rounded-full inline-block transition-all duration-150"
-                              onClick={async () => {
-                                // Create a contextLengthExceeded message similar to token limit errors
-                                const contextMessage: Message = {
-                                  id: `context-${Date.now()}`,
-                                  role: 'assistant',
-                                  created: Math.floor(Date.now() / 1000),
-                                  content: [
-                                    {
-                                      type: 'contextLengthExceeded',
-                                      msg: 'Summarization requested due to error. Creating summary to help resolve the issue.',
-                                    },
-                                  ],
-                                  display: true,
-                                  sendToLLM: false,
-                                };
-
-                                // Add the context message to trigger ContextHandler
-                                const updatedMessages = [...messages, contextMessage];
-                                setMessages(updatedMessages);
-
-                                // Clear the error state since we're handling it with summarization
-                                clearError();
-                              }}
-                            >
-                              Summarize Conversation
-                            </div>
-                            <div
-                              className="px-3 py-2 text-center whitespace-nowrap cursor-pointer text-textStandard border border-borderSubtle hover:bg-bgSubtle rounded-full inline-block transition-all duration-150"
-                              onClick={async () => {
-                                // Find the last user message
-                                const lastUserMessage = messages.reduceRight(
-                                  (found, m) => found || (m.role === 'user' ? m : null),
-                                  null as Message | null
-                                );
-                                if (lastUserMessage) {
-                                  await append(lastUserMessage);
-                                }
-                              }}
-                            >
-                              Retry Last Message
-                            </div>
-=======
                         {/* Action buttons for all errors including token limit errors */}
                         <div className="flex gap-2 mt-2">
                           <div
@@ -461,17 +414,17 @@
                                 null as Message | null
                               );
                               if (lastUserMessage) {
-                                append(lastUserMessage);
+                                await append(lastUserMessage);
                               }
                             }}
                           >
                             Retry Last Message
->>>>>>> 99fa6289
                           </div>
                         </div>
                       </div>
                     </>
                   )}
+
                   <div className="block h-8" />
                 </>
               ) : showPopularTopics ? (
@@ -485,11 +438,7 @@
           </ScrollArea>
 
           {/* Fixed loading indicator at bottom left of chat container */}
-<<<<<<< HEAD
-          {(chatState !== ChatState.Idle || loadingChat) && (
-=======
-          {(chatState !== ChatState.Idle || isCompacting) && (
->>>>>>> 99fa6289
+          {(chatState !== ChatState.Idle || loadingChat || isCompacting) && (
             <div className="absolute bottom-1 left-4 z-20 pointer-events-none">
               <LoadingGoose
                 message={isCompacting ? 'goose is compacting the conversation...' : undefined}
