--- conflicted
+++ resolved
@@ -87,11 +87,8 @@
   showPopularTopics?: boolean;
   suppressEmptyState?: boolean;
   autoSubmit?: boolean;
-<<<<<<< HEAD
   recipeResetOverride: boolean;
-=======
   loadingChat: boolean;
->>>>>>> e2339c6e
 }
 
 function BaseChatContent({
