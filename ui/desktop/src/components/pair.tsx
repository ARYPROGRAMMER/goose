import { useEffect, useState, useRef } from 'react';
import { useLocation } from 'react-router-dom';
import { View, ViewOptions } from '../utils/navigationUtils';
import BaseChat from './BaseChat';
import { useRecipeManager } from '../hooks/useRecipeManager';
import { useIsMobile } from '../hooks/use-mobile';
import { useSidebar } from './ui/sidebar';
import { AgentState, useAgent } from '../hooks/useAgent';
import 'react-toastify/dist/ReactToastify.css';
import { cn } from '../utils';

import { ChatType } from '../types/chat';
import { DEFAULT_CHAT_TITLE } from '../contexts/ChatContext';
import { Recipe } from '../recipe';
import { SessionDetails } from '../sessions';

export default function Pair({
  chat,
  setChat,
  setView,
  setIsGoosehintsModalOpen,
  setFatalError,
}: {
  chat: ChatType;
  setChat: (chat: ChatType) => void;
  setView: (view: View, viewOptions?: ViewOptions) => void;
  setIsGoosehintsModalOpen: (isOpen: boolean) => void;
  setFatalError: (value: ((prevState: string | null) => string | null) | string | null) => void;
}) {
  const location = useLocation();
  const isMobile = useIsMobile();
  const { state: sidebarState } = useSidebar();
  const [hasProcessedInitialInput, setHasProcessedInitialInput] = useState(false);
  const [shouldAutoSubmit, setShouldAutoSubmit] = useState(false);
  const [initialMessage, setInitialMessage] = useState<string | null>(null);
  const [isTransitioningFromHub, setIsTransitioningFromHub] = useState(false);
  const chatRef = useRef(chat);

  useEffect(() => {
    chatRef.current = chat;
  }, [chat]);

  const { agentState, initializeAgentIfNeeded } = useAgent(setChat);

  const { initialPrompt: recipeInitialPrompt } = useRecipeManager(chat, location.state);

  useEffect(() => {
    const initializeFromState = async () => {
      const appConfig = window.appConfig?.get('recipe');
      const resumedSession = location.state?.resumedSession as SessionDetails | undefined;
      console.log('Resumed session from state:', resumedSession);
      const recipeConfig = location.state?.recipeConfig as Recipe | undefined;
      const resetChat = location.state?.resetChat as boolean | undefined;
      const messageFromHub = location.state?.initialMessage;

      let chatToInit: ChatType | null = null;
      let shouldClearState = false;

      if (appConfig && !chatRef.current.recipeConfig) {
        const recipe = appConfig as Recipe;
        chatToInit = {
          ...chatRef.current,
          recipeConfig: recipe,
          title: recipe.title || chatRef.current.title,
          messages: [],
          messageHistoryIndex: 0,
        };
        shouldClearState = false;
      } else if (resumedSession) {
        console.log('Loading resumed session in pair view:', resumedSession.sessionId);
        chatToInit = {
          sessionId: resumedSession.sessionId,
          title: resumedSession.metadata?.description || `ID: ${resumedSession.sessionId}`,
          messages: resumedSession.messages,
          messageHistoryIndex: resumedSession.messages.length,
          recipeConfig: null,
        };
        shouldClearState = true;
      } else if (recipeConfig && resetChat) {
        console.log('Loading new recipe config in pair view:', recipeConfig.title);
        chatToInit = {
          sessionId: chatRef.current.sessionId,
          title: recipeConfig.title || 'Recipe Chat',
          messages: [],
          messageHistoryIndex: 0,
          recipeConfig: recipeConfig,
          recipeParameters: null,
        };
        shouldClearState = true;
      } else if (recipeConfig && !chatRef.current.recipeConfig) {
        chatToInit = {
          ...chatRef.current,
          recipeConfig: recipeConfig,
          title: recipeConfig.title || chatRef.current.title,
        };
        shouldClearState = true;
      } else if (resetChat) {
        chatToInit = {
          ...chatRef.current,
          recipeConfig: null,
          recipeParameters: null,
          title: DEFAULT_CHAT_TITLE,
          messages: [],
          messageHistoryIndex: 0,
        };
        shouldClearState = true;
      }

      if (messageFromHub) {
        setIsTransitioningFromHub(true);
        if (messageFromHub !== initialMessage) {
          setHasProcessedInitialInput(false);
        }
        if (!hasProcessedInitialInput) {
          setHasProcessedInitialInput(true);
          setInitialMessage(messageFromHub);
          setShouldAutoSubmit(true);
        }
        shouldClearState = true;
      }

      if (chatToInit) {
        setChat(chatToInit);
      }

      try {
        await initializeAgentIfNeeded({
          recipeConfig: recipeConfig || (appConfig as Recipe) || null,
          resumedChat: chatToInit || chatRef.current,
          initialMessage: messageFromHub || null,
        });
      } catch (error) {
        setFatalError(`Agent init failure: ${error instanceof Error ? error.message : '' + error}`);
      }

      if (shouldClearState && location.state) {
        window.history.replaceState({}, document.title);
      }
    };

    initializeFromState();
  }, [
    location.state,
    hasProcessedInitialInput,
    initialMessage,
    initializeAgentIfNeeded,
    setChat,
    setFatalError,
  ]);

<<<<<<< HEAD
  useEffect(() => {
    if (agentState === AgentState.NO_PROVIDER) {
      setView('welcome');
      return;
    }
    if (shouldAutoSubmit && initialMessage && agentState === AgentState.INITIALIZED) {
      const timer = setTimeout(() => {
        const textarea = document.querySelector(
          'textarea[data-testid="chat-input"]'
        ) as HTMLTextAreaElement;
        const form = textarea?.closest('form');

        if (textarea && form) {
          textarea.value = initialMessage;
          textarea.dispatchEvent(new Event('input', { bubbles: true }));
          textarea.focus();

          const enterEvent = new KeyboardEvent('keydown', {
            key: 'Enter',
            code: 'Enter',
            keyCode: 13,
            which: 13,
            bubbles: true,
          });
          textarea.dispatchEvent(enterEvent);

          setShouldAutoSubmit(false);
        }
      }, 500);

      return () => clearTimeout(timer);
    }

    return undefined;
  }, [shouldAutoSubmit, initialMessage, agentState]);

  if (agentState == AgentState.NO_PROVIDER) {
    setView('welcome');
    return;
  }

=======
  // Custom message submit handler
>>>>>>> dc01d1c7
  const handleMessageSubmit = (message: string) => {
    setShouldAutoSubmit(false);
    setIsTransitioningFromHub(false);
    console.log('Message submitted:', message);
  };

  const handleMessageStreamFinish = () => {};

  const initialValue = initialMessage || recipeInitialPrompt || undefined;

  const customChatInputProps = {
    initialValue,
  };

<<<<<<< HEAD
  const renderBeforeMessages = () => {
    return <div></div>;
  };

  if (agentState === AgentState.INITIALIZING) {
    return (
      <div className="flex justify-center items-center h-full">
        <div className="animate-spin rounded-full h-8 w-8 border-t-2 border-b-2 border-textStandard"></div>
      </div>
    );
  }

  return (
    <>
      <BaseChat
        chat={chat}
        setChat={setChat}
        setView={setView}
        setIsGoosehintsModalOpen={setIsGoosehintsModalOpen}
        enableLocalStorage={true}
        onMessageSubmit={handleMessageSubmit}
        onMessageStreamFinish={handleMessageStreamFinish}
        renderBeforeMessages={renderBeforeMessages}
        customChatInputProps={customChatInputProps}
        contentClassName={cn('pr-1 pb-10', (isMobile || sidebarState === 'collapsed') && 'pt-11')}
        showPopularTopics={!isTransitioningFromHub}
        suppressEmptyState={isTransitioningFromHub}
      />
    </>
=======
  return (
    <BaseChat
      chat={chat}
      autoSubmit={shouldAutoSubmit}
      setChat={setChat}
      setView={setView}
      setIsGoosehintsModalOpen={setIsGoosehintsModalOpen}
      enableLocalStorage={true} // Enable local storage for Pair mode
      onMessageSubmit={handleMessageSubmit}
      onMessageStreamFinish={handleMessageStreamFinish}
      customChatInputProps={customChatInputProps}
      contentClassName={cn('pr-1 pb-10', (isMobile || sidebarState === 'collapsed') && 'pt-11')} // Use dynamic content class with mobile margin and sidebar state
      showPopularTopics={!isTransitioningFromHub} // Don't show popular topics while transitioning from Hub
      suppressEmptyState={isTransitioningFromHub} // Suppress all empty state content while transitioning from Hub
    />
>>>>>>> dc01d1c7
  );
}<|MERGE_RESOLUTION|>--- conflicted
+++ resolved
@@ -10,7 +10,6 @@
 import { cn } from '../utils';
 
 import { ChatType } from '../types/chat';
-import { DEFAULT_CHAT_TITLE } from '../contexts/ChatContext';
 import { Recipe } from '../recipe';
 import { SessionDetails } from '../sessions';
 
@@ -20,12 +19,14 @@
   setView,
   setIsGoosehintsModalOpen,
   setFatalError,
+  setAgentWaitingMessage,
 }: {
   chat: ChatType;
   setChat: (chat: ChatType) => void;
   setView: (view: View, viewOptions?: ViewOptions) => void;
   setIsGoosehintsModalOpen: (isOpen: boolean) => void;
   setFatalError: (value: ((prevState: string | null) => string | null) | string | null) => void;
+  setAgentWaitingMessage: (msg: string) => void;
 }) {
   const location = useLocation();
   const isMobile = useIsMobile();
@@ -48,62 +49,20 @@
     const initializeFromState = async () => {
       const appConfig = window.appConfig?.get('recipe');
       const resumedSession = location.state?.resumedSession as SessionDetails | undefined;
-      console.log('Resumed session from state:', resumedSession);
       const recipeConfig = location.state?.recipeConfig as Recipe | undefined;
       const resetChat = location.state?.resetChat as boolean | undefined;
       const messageFromHub = location.state?.initialMessage;
-
-      let chatToInit: ChatType | null = null;
       let shouldClearState = false;
-
-      if (appConfig && !chatRef.current.recipeConfig) {
-        const recipe = appConfig as Recipe;
-        chatToInit = {
-          ...chatRef.current,
-          recipeConfig: recipe,
-          title: recipe.title || chatRef.current.title,
-          messages: [],
-          messageHistoryIndex: 0,
-        };
-        shouldClearState = false;
-      } else if (resumedSession) {
-        console.log('Loading resumed session in pair view:', resumedSession.sessionId);
-        chatToInit = {
-          sessionId: resumedSession.sessionId,
-          title: resumedSession.metadata?.description || `ID: ${resumedSession.sessionId}`,
-          messages: resumedSession.messages,
-          messageHistoryIndex: resumedSession.messages.length,
-          recipeConfig: null,
-        };
-        shouldClearState = true;
-      } else if (recipeConfig && resetChat) {
-        console.log('Loading new recipe config in pair view:', recipeConfig.title);
-        chatToInit = {
-          sessionId: chatRef.current.sessionId,
-          title: recipeConfig.title || 'Recipe Chat',
-          messages: [],
-          messageHistoryIndex: 0,
-          recipeConfig: recipeConfig,
-          recipeParameters: null,
-        };
-        shouldClearState = true;
-      } else if (recipeConfig && !chatRef.current.recipeConfig) {
-        chatToInit = {
-          ...chatRef.current,
-          recipeConfig: recipeConfig,
-          title: recipeConfig.title || chatRef.current.title,
-        };
-        shouldClearState = true;
-      } else if (resetChat) {
-        chatToInit = {
-          ...chatRef.current,
-          recipeConfig: null,
-          recipeParameters: null,
-          title: DEFAULT_CHAT_TITLE,
-          messages: [],
-          messageHistoryIndex: 0,
-        };
-        shouldClearState = true;
+      try {
+        await initializeAgentIfNeeded({
+          recipeConfig: recipeConfig || (appConfig as Recipe) || null,
+          resumedSession: resumedSession,
+          setAgentWaitingMessage,
+          initialMessage: messageFromHub || null,
+          resetChat,
+        });
+      } catch (error) {
+        setFatalError(`Agent init failure: ${error instanceof Error ? error.message : '' + error}`);
       }
 
       if (messageFromHub) {
@@ -119,20 +78,6 @@
         shouldClearState = true;
       }
 
-      if (chatToInit) {
-        setChat(chatToInit);
-      }
-
-      try {
-        await initializeAgentIfNeeded({
-          recipeConfig: recipeConfig || (appConfig as Recipe) || null,
-          resumedChat: chatToInit || chatRef.current,
-          initialMessage: messageFromHub || null,
-        });
-      } catch (error) {
-        setFatalError(`Agent init failure: ${error instanceof Error ? error.message : '' + error}`);
-      }
-
       if (shouldClearState && location.state) {
         window.history.replaceState({}, document.title);
       }
@@ -146,9 +91,10 @@
     initializeAgentIfNeeded,
     setChat,
     setFatalError,
+    setAgentWaitingMessage,
+    setView,
   ]);
 
-<<<<<<< HEAD
   useEffect(() => {
     if (agentState === AgentState.NO_PROVIDER) {
       setView('welcome');
@@ -163,6 +109,7 @@
 
         if (textarea && form) {
           textarea.value = initialMessage;
+          // eslint-disable-next-line no-undef
           textarea.dispatchEvent(new Event('input', { bubbles: true }));
           textarea.focus();
 
@@ -183,16 +130,14 @@
     }
 
     return undefined;
-  }, [shouldAutoSubmit, initialMessage, agentState]);
+  }, [shouldAutoSubmit, initialMessage, agentState, setView]);
 
   if (agentState == AgentState.NO_PROVIDER) {
     setView('welcome');
     return;
   }
 
-=======
   // Custom message submit handler
->>>>>>> dc01d1c7
   const handleMessageSubmit = (message: string) => {
     setShouldAutoSubmit(false);
     setIsTransitioningFromHub(false);
@@ -207,37 +152,6 @@
     initialValue,
   };
 
-<<<<<<< HEAD
-  const renderBeforeMessages = () => {
-    return <div></div>;
-  };
-
-  if (agentState === AgentState.INITIALIZING) {
-    return (
-      <div className="flex justify-center items-center h-full">
-        <div className="animate-spin rounded-full h-8 w-8 border-t-2 border-b-2 border-textStandard"></div>
-      </div>
-    );
-  }
-
-  return (
-    <>
-      <BaseChat
-        chat={chat}
-        setChat={setChat}
-        setView={setView}
-        setIsGoosehintsModalOpen={setIsGoosehintsModalOpen}
-        enableLocalStorage={true}
-        onMessageSubmit={handleMessageSubmit}
-        onMessageStreamFinish={handleMessageStreamFinish}
-        renderBeforeMessages={renderBeforeMessages}
-        customChatInputProps={customChatInputProps}
-        contentClassName={cn('pr-1 pb-10', (isMobile || sidebarState === 'collapsed') && 'pt-11')}
-        showPopularTopics={!isTransitioningFromHub}
-        suppressEmptyState={isTransitioningFromHub}
-      />
-    </>
-=======
   return (
     <BaseChat
       chat={chat}
@@ -253,6 +167,5 @@
       showPopularTopics={!isTransitioningFromHub} // Don't show popular topics while transitioning from Hub
       suppressEmptyState={isTransitioningFromHub} // Suppress all empty state content while transitioning from Hub
     />
->>>>>>> dc01d1c7
   );
 }