import type { OpenDialogOptions, OpenDialogReturnValue } from 'electron';
import {
  app,
  App,
  BrowserWindow,
  dialog,
  globalShortcut,
  ipcMain,
  Menu,
  MenuItem,
  Notification,
  powerSaveBlocker,
  session,
  shell,
  Tray,
} from 'electron';
import { pathToFileURL, format as formatUrl, URLSearchParams } from 'node:url';
import { Buffer } from 'node:buffer';
import fs from 'node:fs/promises';
import fsSync from 'node:fs';
import started from 'electron-squirrel-startup';
import path from 'node:path';
import os from 'node:os';
import { spawn } from 'child_process';
import 'dotenv/config';
import { checkServerStatus, startGoosed } from './goosed';
import { expandTilde, getBinaryPath } from './utils/pathUtils';
import log from './utils/logger';
import { ensureWinShims } from './utils/winShims';
import { addRecentDir, loadRecentDirs } from './utils/recentDirs';
import {
  EnvToggles,
  loadSettings,
  saveSettings,
  SchedulingEngine,
  updateEnvironmentVariables,
  updateSchedulingEngineEnvironment,
} from './utils/settings';
import * as crypto from 'crypto';
// import electron from "electron";
import * as yaml from 'yaml';
import windowStateKeeper from 'electron-window-state';
import {
  getUpdateAvailable,
  registerUpdateIpcHandlers,
  setTrayRef,
  setupAutoUpdater,
  updateTrayMenu,
} from './utils/autoUpdater';
import { UPDATES_ENABLED } from './updates';
import { Recipe } from './recipe';
import './utils/recipeHash';
<<<<<<< HEAD
import { decodeRecipe } from './api/sdk.gen';
import { client } from './api/client.gen';
import {
  startTunnel,
  stopTunnel,
  isTunnelRunning,
  getTunnelConfig,
  cleanupTunnel,
} from './utils/tunnel';
=======
import { decodeRecipe } from './api';
import { Client, createClient, createConfig } from './api/client';
>>>>>>> 77ab3957

async function decodeRecipeMain(client: Client, deeplink: string): Promise<Recipe | null> {
  try {
    return (
      await decodeRecipe({
        client,
        throwOnError: true,
        body: { deeplink },
      })
    ).data.recipe;
  } catch (e) {
    console.error('Failed to decode recipe:', e);
  }
  return null;
}

// Updater functions (moved here to keep updates.ts minimal for release replacement)
function shouldSetupUpdater(): boolean {
  // Setup updater if either the flag is enabled OR dev updates are enabled
  return UPDATES_ENABLED || process.env.ENABLE_DEV_UPDATES === 'true';
}

// Define temp directory for pasted images
const gooseTempDir = path.join(app.getPath('temp'), 'goose-pasted-images');

// Function to ensure the temporary directory exists
async function ensureTempDirExists(): Promise<string> {
  try {
    // Check if the path already exists
    try {
      const stats = await fs.stat(gooseTempDir);

      // If it exists but is not a directory, remove it and recreate
      if (!stats.isDirectory()) {
        await fs.unlink(gooseTempDir);
        await fs.mkdir(gooseTempDir, { recursive: true });
      }

      // Startup cleanup: remove old files and any symlinks
      const files = await fs.readdir(gooseTempDir);
      const now = Date.now();
      const MAX_AGE = 24 * 60 * 60 * 1000; // 24 hours in milliseconds

      for (const file of files) {
        const filePath = path.join(gooseTempDir, file);
        try {
          const fileStats = await fs.lstat(filePath);

          // Always remove symlinks
          if (fileStats.isSymbolicLink()) {
            console.warn(
              `[Main] Found symlink in temp directory during startup: ${filePath}. Removing it.`
            );
            await fs.unlink(filePath);
            continue;
          }

          // Remove old files (older than 24 hours)
          if (fileStats.isFile()) {
            const fileAge = now - fileStats.mtime.getTime();
            if (fileAge > MAX_AGE) {
              console.log(
                `[Main] Removing old temp file during startup: ${filePath} (age: ${Math.round(fileAge / (60 * 60 * 1000))} hours)`
              );
              await fs.unlink(filePath);
            }
          }
        } catch (fileError) {
          // If we can't stat the file, try to remove it anyway
          console.warn(`[Main] Could not stat file ${filePath}, attempting to remove:`, fileError);
          try {
            await fs.unlink(filePath);
          } catch (unlinkError) {
            console.error(`[Main] Failed to remove problematic file ${filePath}:`, unlinkError);
          }
        }
      }
    } catch (error) {
      if (error && typeof error === 'object' && 'code' in error && error.code === 'ENOENT') {
        // Directory doesn't exist, create it
        await fs.mkdir(gooseTempDir, { recursive: true });
      } else {
        throw error;
      }
    }

    // Set proper permissions on the directory (0755 = rwxr-xr-x)
    await fs.chmod(gooseTempDir, 0o755);

    console.log('[Main] Temporary directory for pasted images ensured:', gooseTempDir);
  } catch (error) {
    console.error('[Main] Failed to create temp directory:', gooseTempDir, error);
    throw error; // Propagate error
  }
  return gooseTempDir;
}

if (started) app.quit();

// In development mode, force registration as the default protocol client
// In production, register normally
if (MAIN_WINDOW_VITE_DEV_SERVER_URL) {
  // Development mode - force registration
  console.log('[Main] Development mode: Forcing protocol registration for goose://');
  app.setAsDefaultProtocolClient('goose');

  if (process.platform === 'darwin') {
    try {
      // Reset the default handler to ensure dev version takes precedence
      spawn('open', ['-a', process.execPath, '--args', '--reset-protocol-handler', 'goose'], {
        detached: true,
        stdio: 'ignore',
      });
    } catch {
      console.warn('[Main] Could not reset protocol handler');
    }
  }
} else {
  // Production mode - normal registration
  app.setAsDefaultProtocolClient('goose');
}

// Only apply single instance lock on Windows where it's needed for deep links
let gotTheLock = true;
if (process.platform === 'win32') {
  gotTheLock = app.requestSingleInstanceLock();

  if (!gotTheLock) {
    app.quit();
  } else {
    app.on('second-instance', (_event, commandLine) => {
      const protocolUrl = commandLine.find((arg) => arg.startsWith('goose://'));
      if (protocolUrl) {
        const parsedUrl = new URL(protocolUrl);
        // If it's a bot/recipe URL, handle it directly by creating a new window
        if (parsedUrl.hostname === 'bot' || parsedUrl.hostname === 'recipe') {
          app.whenReady().then(async () => {
            const recentDirs = loadRecentDirs();
            const openDir = recentDirs.length > 0 ? recentDirs[0] : null;

            const recipeDeeplink = parseRecipeDeeplink(protocolUrl);
            const scheduledJobId = parsedUrl.searchParams.get('scheduledJob');

            createChat(
              app,
              undefined,
              openDir || undefined,
              undefined,
              undefined,
              undefined,
              undefined,
              recipeDeeplink || undefined,
              scheduledJobId || undefined
            );
          });
          return; // Skip the rest of the handler
        }

        // For non-bot URLs, continue with normal handling
        handleProtocolUrl(protocolUrl);
      }

      // Only focus existing windows for non-bot/recipe URLs
      const existingWindows = BrowserWindow.getAllWindows();
      if (existingWindows.length > 0) {
        const mainWindow = existingWindows[0];
        if (mainWindow.isMinimized()) {
          mainWindow.restore();
        }
        mainWindow.focus();
      }
    });
  }

  // Handle protocol URLs on Windows startup
  const protocolUrl = process.argv.find((arg) => arg.startsWith('goose://'));
  if (protocolUrl) {
    app.whenReady().then(() => {
      handleProtocolUrl(protocolUrl);
    });
  }
}

let firstOpenWindow: BrowserWindow;
let pendingDeepLink: string | null = null;

async function handleProtocolUrl(url: string) {
  if (!url) return;

  pendingDeepLink = url;

  const parsedUrl = new URL(url);
  const recentDirs = loadRecentDirs();
  const openDir = recentDirs.length > 0 ? recentDirs[0] : null;

  if (parsedUrl.hostname === 'bot' || parsedUrl.hostname === 'recipe') {
    // For bot/recipe URLs, get existing window or create new one
    const existingWindows = BrowserWindow.getAllWindows();
    const targetWindow =
      existingWindows.length > 0
        ? existingWindows[0]
        : await createChat(app, undefined, openDir || undefined);
    await processProtocolUrl(parsedUrl, targetWindow);
  } else {
    // For other URL types, reuse existing window if available
    const existingWindows = BrowserWindow.getAllWindows();
    if (existingWindows.length > 0) {
      firstOpenWindow = existingWindows[0];
      if (firstOpenWindow.isMinimized()) {
        firstOpenWindow.restore();
      }
      firstOpenWindow.focus();
    } else {
      firstOpenWindow = await createChat(app, undefined, openDir || undefined);
    }

    if (firstOpenWindow) {
      const webContents = firstOpenWindow.webContents;
      if (webContents.isLoadingMainFrame()) {
        webContents.once('did-finish-load', async () => {
          await processProtocolUrl(parsedUrl, firstOpenWindow);
        });
      } else {
        await processProtocolUrl(parsedUrl, firstOpenWindow);
      }
    }
  }
}

async function processProtocolUrl(parsedUrl: URL, window: BrowserWindow) {
  const recentDirs = loadRecentDirs();
  const openDir = recentDirs.length > 0 ? recentDirs[0] : null;

  if (parsedUrl.hostname === 'extension') {
    window.webContents.send('add-extension', pendingDeepLink);
  } else if (parsedUrl.hostname === 'sessions') {
    window.webContents.send('open-shared-session', pendingDeepLink);
  } else if (parsedUrl.hostname === 'bot' || parsedUrl.hostname === 'recipe') {
    const recipeDeeplink = parsedUrl.searchParams.get('config');
    const scheduledJobId = parsedUrl.searchParams.get('scheduledJob');

    // Create a new window and ignore the passed-in window
    createChat(
      app,
      undefined,
      openDir || undefined,
      undefined,
      undefined,
      undefined,
      undefined,
      recipeDeeplink || undefined,
      scheduledJobId || undefined
    );
  }
  pendingDeepLink = null;
}

let windowDeeplinkURL: string | null = null;

app.on('open-url', async (_event, url) => {
  if (process.platform !== 'win32') {
    const parsedUrl = new URL(url);
    const recentDirs = loadRecentDirs();
    const openDir = recentDirs.length > 0 ? recentDirs[0] : null;

    // Handle bot/recipe URLs by directly creating a new window
    console.log('[Main] Received open-url event:', url);
    if (parsedUrl.hostname === 'bot' || parsedUrl.hostname === 'recipe') {
      console.log('[Main] Detected bot/recipe URL, creating new chat window');
      let recipeDeeplink = parseRecipeDeeplink(url);
      if (recipeDeeplink) {
        windowDeeplinkURL = url;
      }
      const scheduledJobId = parsedUrl.searchParams.get('scheduledJob');

      // Create a new window directly
      await createChat(
        app,
        undefined,
        openDir || undefined,
        undefined,
        undefined,
        undefined,
        undefined,
        recipeDeeplink || undefined,
        scheduledJobId || undefined
      );
      return; // Skip the rest of the handler
    }

    // For non-bot URLs, continue with normal handling
    pendingDeepLink = url;

    const existingWindows = BrowserWindow.getAllWindows();
    if (existingWindows.length > 0) {
      firstOpenWindow = existingWindows[0];
      if (firstOpenWindow.isMinimized()) firstOpenWindow.restore();
      firstOpenWindow.focus();
    } else {
      firstOpenWindow = await createChat(app, undefined, openDir || undefined);
    }

    if (parsedUrl.hostname === 'extension') {
      firstOpenWindow.webContents.send('add-extension', pendingDeepLink);
    } else if (parsedUrl.hostname === 'sessions') {
      firstOpenWindow.webContents.send('open-shared-session', pendingDeepLink);
    }
  }
});

// Handle macOS drag-and-drop onto dock icon
app.on('will-finish-launching', () => {
  if (process.platform === 'darwin') {
    app.setAboutPanelOptions({
      applicationName: 'Goose',
      applicationVersion: app.getVersion(),
    });
  }
});

// Handle drag-and-drop onto dock icon
app.on('open-file', async (event, filePath) => {
  event.preventDefault();
  await handleFileOpen(filePath);
});

// Handle multiple files/folders (macOS only)
if (process.platform === 'darwin') {
  // Use type assertion for non-standard Electron event
  // eslint-disable-next-line @typescript-eslint/no-explicit-any
  app.on('open-files' as any, async (event: any, filePaths: string[]) => {
    event.preventDefault();
    for (const filePath of filePaths) {
      await handleFileOpen(filePath);
    }
  });
}

async function handleFileOpen(filePath: string) {
  try {
    if (!filePath || typeof filePath !== 'string') {
      return;
    }

    const stats = fsSync.lstatSync(filePath);
    let targetDir = filePath;

    // If it's a file, use its parent directory
    if (stats.isFile()) {
      targetDir = path.dirname(filePath);
    }

    // Add to recent directories
    addRecentDir(targetDir);

    // Create new window for the directory
    const newWindow = await createChat(app, undefined, targetDir);

    // Focus the new window
    if (newWindow) {
      newWindow.show();
      newWindow.focus();
      newWindow.moveTop();
    }
  } catch {
    console.error('Failed to handle file open');

    // Show user-friendly error notification
    new Notification({
      title: 'Goose',
      body: `Could not open directory: ${path.basename(filePath)}`,
    }).show();
  }
}

declare var MAIN_WINDOW_VITE_DEV_SERVER_URL: string;
declare var MAIN_WINDOW_VITE_NAME: string;

// State for environment variable toggles
let envToggles: EnvToggles = loadSettings().envToggles;

// Parse command line arguments
const parseArgs = () => {
  let dirPath = null;

  // Remove first two elements in dev mode (electron and script path)
  const args = !dirPath && app.isPackaged ? process.argv : process.argv.slice(2);
  for (let i = 0; i < args.length; i++) {
    if (args[i] === '--dir' && i + 1 < args.length) {
      dirPath = args[i + 1];
      break;
    }
  }

  return { dirPath };
};

interface BundledConfig {
  defaultProvider?: string;
  defaultModel?: string;
  predefinedModels?: string;
  baseUrlShare?: string;
  version?: string;
}

const getBundledConfig = (): BundledConfig => {
  //{env-macro-start}//
  //needed when goose is bundled for a specific provider
  //{env-macro-end}//
  return {
    defaultProvider: process.env.GOOSE_DEFAULT_PROVIDER,
    defaultModel: process.env.GOOSE_DEFAULT_MODEL,
    predefinedModels: process.env.GOOSE_PREDEFINED_MODELS,
    baseUrlShare: process.env.GOOSE_BASE_URL_SHARE,
    version: process.env.GOOSE_VERSION,
  };
};

const { defaultProvider, defaultModel, predefinedModels, baseUrlShare, version } =
  getBundledConfig();

const SERVER_SECRET = process.env.GOOSE_EXTERNAL_BACKEND
  ? 'test'
  : crypto.randomBytes(32).toString('hex');

let appConfig = {
  GOOSE_DEFAULT_PROVIDER: defaultProvider,
  GOOSE_DEFAULT_MODEL: defaultModel,
  GOOSE_PREDEFINED_MODELS: predefinedModels,
  GOOSE_API_HOST: 'http://127.0.0.1',
  GOOSE_PORT: 0,
  GOOSE_WORKING_DIR: '',
  // If GOOSE_ALLOWLIST_WARNING env var is not set, defaults to false (strict blocking mode)
  GOOSE_ALLOWLIST_WARNING: process.env.GOOSE_ALLOWLIST_WARNING === 'true',
};

const windowMap = new Map<number, BrowserWindow>();

const goosedClients = new Map<number, Client>();

// Track power save blockers per window
const windowPowerSaveBlockers = new Map<number, number>(); // windowId -> blockerId

const createChat = async (
  app: App,
  _query?: string,
  dir?: string,
  _version?: string,
  resumeSessionId?: string,
  recipe?: Recipe, // Recipe configuration when already loaded, takes precedence over deeplink
  viewType?: string,
  recipeDeeplink?: string, // Raw deeplink used as a fallback when recipe is not loaded. Required on new windows as we need to wait for the window to load before decoding.
  scheduledJobId?: string // Scheduled job ID if applicable
) => {
  // Initialize variables for process and configuration
  let port = 0;
  let workingDir = '';
  let goosedProcess: import('child_process').ChildProcess | null = null;

  if (viewType === 'recipeEditor') {
    // For recipeEditor, get the port from existing windows' config
    const existingWindows = BrowserWindow.getAllWindows();
    if (existingWindows.length > 0) {
      // Get the config from localStorage through an existing window
      try {
        const config = await existingWindows[0].webContents.executeJavaScript(
          `window.electron.getConfig()`
        );
        if (config) {
          port = config.GOOSE_PORT;
          workingDir = config.GOOSE_WORKING_DIR;
        }
      } catch (e) {
        console.error('Failed to get config from localStorage:', e);
      }
    }
    if (port === 0) {
      console.error('No existing Goose process found for recipeEditor');
      throw new Error('Cannot create recipeEditor window: No existing Goose process found');
    }
  } else {
    // Apply current environment settings before creating chat
    updateEnvironmentVariables(envToggles);

    // Apply scheduling engine setting
    const settings = loadSettings();
    updateSchedulingEngineEnvironment(settings.schedulingEngine);

    // Start new Goosed process for regular windows
    // Pass through scheduling engine and provider environment variables
    const envVars: Record<string, string | undefined> = {
      GOOSE_SCHEDULER_TYPE: process.env.GOOSE_SCHEDULER_TYPE,
      // Pass through provider configuration from development .env file
      GOOSE_PROVIDER__TYPE: process.env.GOOSE_PROVIDER__TYPE,
      GOOSE_PROVIDER__HOST: process.env.GOOSE_PROVIDER__HOST,
      GOOSE_PROVIDER__MODEL: process.env.GOOSE_PROVIDER__MODEL,
      GOOSE_PROVIDER__API_KEY: process.env.GOOSE_PROVIDER__API_KEY,
    };
    const [newPort, newWorkingDir, newGoosedProcess] = await startGoosed(
      app,
      SERVER_SECRET,
      dir,
      envVars
    );
    port = newPort;
    workingDir = newWorkingDir;
    goosedProcess = newGoosedProcess;

    // Update the global appConfig port
    appConfig.GOOSE_PORT = newPort;
  }

  // Create window config with loading state for recipe deeplinks
  let isLoadingRecipe = false;
  if (!recipe && recipeDeeplink) {
    isLoadingRecipe = true;
    console.log('[Main] Creating window with recipe loading state for deeplink:', recipeDeeplink);
  }

  // Load and manage window state
  const mainWindowState = windowStateKeeper({
    defaultWidth: 940, // large enough to show the sidebar on launch
    defaultHeight: 800,
  });

  const mainWindow = new BrowserWindow({
    titleBarStyle: process.platform === 'darwin' ? 'hidden' : 'default',
    trafficLightPosition: process.platform === 'darwin' ? { x: 20, y: 16 } : undefined,
    vibrancy: process.platform === 'darwin' ? 'window' : undefined,
    frame: process.platform !== 'darwin',
    x: mainWindowState.x,
    y: mainWindowState.y,
    width: mainWindowState.width,
    height: mainWindowState.height,
    minWidth: 450,
    resizable: true,
    useContentSize: true,
    icon: path.join(__dirname, '../images/icon'),
    webPreferences: {
      spellcheck: true,
      preload: path.join(__dirname, 'preload.js'),
      // Enable features needed for Web Speech API
      webSecurity: true,
      nodeIntegration: false,
      contextIsolation: true,
      additionalArguments: [
        JSON.stringify({
          ...appConfig,
          GOOSE_PORT: port,
          GOOSE_WORKING_DIR: workingDir,
          REQUEST_DIR: dir,
          GOOSE_BASE_URL_SHARE: baseUrlShare,
          GOOSE_VERSION: version,
          recipe: recipe,
        }),
      ],
      partition: 'persist:goose', // Add this line to ensure persistence
    },
  });

  const goosedClient = createClient(
    createConfig({
      baseUrl: `http://127.0.0.1:${port}`,
      headers: {
        'Content-Type': 'application/json',
        'X-Secret-Key': SERVER_SECRET,
      },
    })
  );
  goosedClients.set(mainWindow.id, goosedClient);

  // Let windowStateKeeper manage the window
  mainWindowState.manage(mainWindow);

  // Enable spellcheck / right and ctrl + click on mispelled word
  //
  // NOTE: We could use webContents.session.availableSpellCheckerLanguages to include
  // all languages in the list of spell checked words, but it diminishes the times you
  // get red squigglies back for mispelled english words. Given the rest of Goose only
  // renders in english right now, this feels like the correct set of language codes
  // for the moment.
  //
  mainWindow.webContents.session.setSpellCheckerLanguages(['en-US', 'en-GB']);
  mainWindow.webContents.on('context-menu', (_event, params) => {
    const menu = new Menu();

    // Add each spelling suggestion
    for (const suggestion of params.dictionarySuggestions) {
      menu.append(
        new MenuItem({
          label: suggestion,
          click: () => mainWindow.webContents.replaceMisspelling(suggestion),
        })
      );
    }

    // Allow users to add the misspelled word to the dictionary
    if (params.misspelledWord) {
      menu.append(
        new MenuItem({
          label: 'Add to dictionary',
          click: () =>
            mainWindow.webContents.session.addWordToSpellCheckerDictionary(params.misspelledWord),
        })
      );
    }

    menu.popup();
  });

  // Handle new window creation for links
  mainWindow.webContents.setWindowOpenHandler(({ url }) => {
    // Open all links in external browser
    if (url.startsWith('http:') || url.startsWith('https:')) {
      shell.openExternal(url);
      return { action: 'deny' };
    }
    return { action: 'allow' };
  });

  // Handle new-window events (alternative approach for external links)
  // Use type assertion for non-standard Electron event
  // eslint-disable-next-line @typescript-eslint/no-explicit-any
  mainWindow.webContents.on('new-window' as any, function (event: any, url: string) {
    event.preventDefault();
    shell.openExternal(url);
  });

  const windowId = mainWindow.id;
  const url = MAIN_WINDOW_VITE_DEV_SERVER_URL
    ? new URL(MAIN_WINDOW_VITE_DEV_SERVER_URL)
    : pathToFileURL(path.join(__dirname, `../renderer/${MAIN_WINDOW_VITE_NAME}/index.html`));

  let appPath = '/';
  const routeMap: Record<string, string> = {
    chat: '/',
    pair: '/pair',
    settings: '/settings',
    sessions: '/sessions',
    schedules: '/schedules',
    recipes: '/recipes',
    permission: '/permission',
    ConfigureProviders: '/configure-providers',
    sharedSession: '/shared-session',
    recipeEditor: '/recipe-editor',
    welcome: '/welcome',
  };

  if (viewType) {
    appPath = routeMap[viewType] || '/';
  }
  if (appPath === '/' && (recipe !== undefined || recipeDeeplink !== undefined)) {
    appPath = '/pair';
  }

  let searchParams = new URLSearchParams();
  if (resumeSessionId) {
    searchParams.set('resumeSessionId', resumeSessionId);
    if (appPath === '/') {
      appPath = '/pair';
    }
  }

  // Goose's react app uses HashRouter, so the path + search params follow a #/
  url.hash = `${appPath}?${searchParams.toString()}`;
  let formattedUrl = formatUrl(url);
  log.info('Opening URL: ', formattedUrl);
  mainWindow.loadURL(formattedUrl);

  // Set up local keyboard shortcuts that only work when the window is focused
  mainWindow.webContents.on('before-input-event', (event, input) => {
    if (input.key === 'r' && input.meta) {
      mainWindow.reload();
      event.preventDefault();
    }

    if (input.key === 'i' && input.alt && input.meta) {
      mainWindow.webContents.openDevTools();
      event.preventDefault();
    }
  });

  mainWindow.on('app-command', (e, cmd) => {
    if (cmd === 'browser-backward') {
      mainWindow.webContents.send('mouse-back-button-clicked');
      e.preventDefault();
    }
  });

  // Handle mouse back button (button 3)
  // Use type assertion for non-standard Electron event
  // eslint-disable-next-line @typescript-eslint/no-explicit-any
  mainWindow.webContents.on('mouse-up' as any, function (_event: any, mouseButton: number) {
    // MouseButton 3 is the back button.
    if (mouseButton === 3) {
      mainWindow.webContents.send('mouse-back-button-clicked');
    }
  });

  windowMap.set(windowId, mainWindow);

  // Handle recipe decoding in the background after window is created
  if (isLoadingRecipe && recipeDeeplink) {
    console.log('[Main] Starting background recipe decoding for:', recipeDeeplink);

    // Decode recipe asynchronously after window is created
    decodeRecipeMain(goosedClient, recipeDeeplink)
      .then((decodedRecipe) => {
        if (decodedRecipe) {
          console.log('[Main] Recipe decoded successfully, updating window config');

          // Handle scheduled job parameters if present
          if (scheduledJobId) {
            decodedRecipe.scheduledJobId = scheduledJobId;
            decodedRecipe.isScheduledExecution = true;
          }

          // Send the decoded recipe to the renderer process
          mainWindow.webContents.send('recipe-decoded', decodedRecipe);
        } else {
          console.error('[Main] Failed to decode recipe from deeplink');
          // Send error to renderer
          mainWindow.webContents.send('recipe-decode-error', 'Failed to decode recipe');
        }
      })
      .catch((error) => {
        console.error('[Main] Error decoding recipe:', error);
        // Send error to renderer
        mainWindow.webContents.send('recipe-decode-error', error.message || 'Unknown error');
      });
  }

  // Handle window closure
  mainWindow.on('closed', () => {
    windowMap.delete(windowId);

    if (windowPowerSaveBlockers.has(windowId)) {
      const blockerId = windowPowerSaveBlockers.get(windowId)!;
      try {
        powerSaveBlocker.stop(blockerId);
        console.log(
          `[Main] Stopped power save blocker ${blockerId} for closing window ${windowId}`
        );
      } catch (error) {
        console.error(
          `[Main] Failed to stop power save blocker ${blockerId} for window ${windowId}:`,
          error
        );
      }
      windowPowerSaveBlockers.delete(windowId);
    }

    if (goosedProcess && typeof goosedProcess === 'object' && 'kill' in goosedProcess) {
      goosedProcess.kill();
    }
  });
  return mainWindow;
};

// Track tray instance
let tray: Tray | null = null;

const destroyTray = () => {
  if (tray) {
    tray.destroy();
    tray = null;
  }
};

const createTray = () => {
  // If tray already exists, destroy it first
  destroyTray();

  const isDev = process.env.NODE_ENV === 'development';
  let iconPath: string;

  if (isDev) {
    iconPath = path.join(process.cwd(), 'src', 'images', 'iconTemplate.png');
  } else {
    iconPath = path.join(process.resourcesPath, 'images', 'iconTemplate.png');
  }

  tray = new Tray(iconPath);

  // Set tray reference for auto-updater
  setTrayRef(tray);

  // Initially build menu based on update status
  updateTrayMenu(getUpdateAvailable());

  // On Windows, clicking the tray icon should show the window
  if (process.platform === 'win32') {
    tray.on('click', showWindow);
  }
};

const showWindow = async () => {
  const windows = BrowserWindow.getAllWindows();

  if (windows.length === 0) {
    log.info('No windows are open, creating a new one...');
    const recentDirs = loadRecentDirs();
    const openDir = recentDirs.length > 0 ? recentDirs[0] : null;
    await createChat(app, undefined, openDir || undefined);
    return;
  }

  // Define the initial offset values
  const initialOffsetX = 30;
  const initialOffsetY = 30;

  // Iterate over all windows
  windows.forEach((win, index) => {
    const currentBounds = win.getBounds();
    const newX = currentBounds.x + initialOffsetX * index;
    const newY = currentBounds.y + initialOffsetY * index;

    win.setBounds({
      x: newX,
      y: newY,
      width: currentBounds.width,
      height: currentBounds.height,
    });

    if (!win.isVisible()) {
      win.show();
    }

    win.focus();
  });
};

const buildRecentFilesMenu = () => {
  const recentDirs = loadRecentDirs();
  return recentDirs.map((dir) => ({
    label: dir,
    click: () => {
      createChat(app, undefined, dir);
    },
  }));
};

const openDirectoryDialog = async (): Promise<OpenDialogReturnValue> => {
  // Get the current working directory from the focused window
  let defaultPath: string | undefined;
  const currentWindow = BrowserWindow.getFocusedWindow();

  if (currentWindow) {
    try {
      const currentWorkingDir = await currentWindow.webContents.executeJavaScript(
        `window.appConfig ? window.appConfig.get('GOOSE_WORKING_DIR') : null`
      );

      if (currentWorkingDir && typeof currentWorkingDir === 'string') {
        // Verify the directory exists before using it as default
        try {
          const stats = fsSync.lstatSync(currentWorkingDir);
          if (stats.isDirectory()) {
            defaultPath = currentWorkingDir;
          }
        } catch (error) {
          if (error && typeof error === 'object' && 'code' in error) {
            const fsError = error as { code?: string; message?: string };
            if (
              fsError.code === 'ENOENT' ||
              fsError.code === 'EACCES' ||
              fsError.code === 'EPERM'
            ) {
              console.warn(
                `Current working directory not accessible (${fsError.code}): ${currentWorkingDir}, falling back to home directory`
              );
              defaultPath = os.homedir();
            } else {
              console.warn(
                `Unexpected filesystem error (${fsError.code}) for directory ${currentWorkingDir}:`,
                fsError.message
              );
              defaultPath = os.homedir();
            }
          } else {
            console.warn(`Unexpected error checking directory ${currentWorkingDir}:`, error);
            defaultPath = os.homedir();
          }
        }
      }
    } catch (error) {
      console.warn('Failed to get current working directory from window:', error);
    }
  }

  if (!defaultPath) {
    defaultPath = os.homedir();
  }

  const result = (await dialog.showOpenDialog({
    properties: ['openFile', 'openDirectory', 'createDirectory'],
    defaultPath: defaultPath,
  })) as unknown as OpenDialogReturnValue;

  if (!result.canceled && result.filePaths.length > 0) {
    const selectedPath = result.filePaths[0];

    // If a file was selected, use its parent directory
    let dirToAdd = selectedPath;
    try {
      const stats = fsSync.lstatSync(selectedPath);

      // Reject symlinks for security
      if (stats.isSymbolicLink()) {
        console.warn(`Selected path is a symlink, using parent directory for security`);
        dirToAdd = path.dirname(selectedPath);
      } else if (stats.isFile()) {
        dirToAdd = path.dirname(selectedPath);
      }
    } catch {
      console.warn(`Could not stat selected path, using parent directory`);
      dirToAdd = path.dirname(selectedPath); // Fallback to parent directory
    }

    addRecentDir(dirToAdd);

    let recipeDeeplink: string | undefined = undefined;
    if (windowDeeplinkURL) {
      recipeDeeplink = parseRecipeDeeplink(windowDeeplinkURL);
    }
    // Create a new window with the selected directory
    await createChat(
      app,
      undefined,
      dirToAdd,
      undefined,
      undefined,
      undefined,
      undefined,
      recipeDeeplink
    );
  }
  return result;
};

function parseRecipeDeeplink(url: string): string | undefined {
  const parsedUrl = new URL(url);
  let recipeDeeplink = parsedUrl.searchParams.get('config');
  if (recipeDeeplink && !url.includes(recipeDeeplink)) {
    // URLSearchParams decodes + as space, which can break encoded configs
    // Parse raw query to preserve "+" characters in values like config
    const search = parsedUrl.search || '';
    // parse recipe deeplink from search params
    const configMatch = search.match(/(?:[?&])config=([^&]*)/);
    // get recipe deeplink from config match
    let recipeDeeplinkTmp = configMatch ? configMatch[1] : null;
    if (recipeDeeplinkTmp) {
      try {
        recipeDeeplink = decodeURIComponent(recipeDeeplinkTmp);
      } catch {
        // Leave as-is if decoding fails
        return undefined;
      }
    }
  }
  if (recipeDeeplink) {
    return recipeDeeplink;
  }
  return undefined;
}

// Global error handler
const handleFatalError = (error: Error) => {
  const windows = BrowserWindow.getAllWindows();
  windows.forEach((win) => {
    win.webContents.send('fatal-error', error.message || 'An unexpected error occurred');
  });
};

process.on('uncaughtException', (error) => {
  console.error('Uncaught Exception:', error);
  handleFatalError(error);
});

process.on('unhandledRejection', (error) => {
  console.error('Unhandled Rejection:', error);
  handleFatalError(error instanceof Error ? error : new Error(String(error)));
});

ipcMain.on('react-ready', () => {
  log.info('React ready event received');

  if (pendingDeepLink) {
    log.info('Processing pending deep link:', pendingDeepLink);
    handleProtocolUrl(pendingDeepLink);
  } else {
    log.info('No pending deep link to process');
  }

  // We don't need to handle pending deep links here anymore
  // since we're handling them in the window creation flow
  log.info('React ready - window is prepared for deep links');
});

// Handle external URL opening
ipcMain.handle('open-external', async (_event, url: string) => {
  try {
    await shell.openExternal(url);
    return true;
  } catch (error) {
    console.error('Error opening external URL:', error);
    throw error;
  }
});

// Handle directory chooser
ipcMain.handle('directory-chooser', (_event) => {
  return openDirectoryDialog();
});

// Handle scheduling engine settings
ipcMain.handle('get-settings', () => {
  try {
    return loadSettings();
  } catch (error) {
    console.error('Error getting settings:', error);
    return null;
  }
});

ipcMain.handle('get-secret-key', () => {
  return SERVER_SECRET;
});

ipcMain.handle('get-goosed-host-port', async (event) => {
  const windowId = BrowserWindow.fromWebContents(event.sender)?.id;
  if (!windowId) {
    return null;
  }
  const client = goosedClients.get(windowId);
  if (!client) {
    return null;
  }
  await checkServerStatus(client);
  return client.getConfig().baseUrl || null;
});

ipcMain.handle('set-scheduling-engine', async (_event, engine: string) => {
  try {
    const settings = loadSettings();
    settings.schedulingEngine = engine as SchedulingEngine;
    saveSettings(settings);

    // Update the environment variable immediately
    updateSchedulingEngineEnvironment(settings.schedulingEngine);

    return true;
  } catch (error) {
    console.error('Error setting scheduling engine:', error);
    return false;
  }
});

// Handle menu bar icon visibility
ipcMain.handle('set-menu-bar-icon', async (_event, show: boolean) => {
  try {
    const settings = loadSettings();
    settings.showMenuBarIcon = show;
    saveSettings(settings);

    if (show) {
      createTray();
    } else {
      destroyTray();
    }
    return true;
  } catch (error) {
    console.error('Error setting menu bar icon:', error);
    return false;
  }
});

ipcMain.handle('get-menu-bar-icon-state', () => {
  try {
    const settings = loadSettings();
    return settings.showMenuBarIcon ?? true;
  } catch (error) {
    console.error('Error getting menu bar icon state:', error);
    return true;
  }
});

// Handle dock icon visibility (macOS only)
ipcMain.handle('set-dock-icon', async (_event, show: boolean) => {
  try {
    if (process.platform !== 'darwin') return false;

    const settings = loadSettings();
    settings.showDockIcon = show;
    saveSettings(settings);

    if (show) {
      app.dock?.show();
    } else {
      // Only hide the dock if we have a menu bar icon to maintain accessibility
      if (settings.showMenuBarIcon) {
        app.dock?.hide();
        setTimeout(() => {
          focusWindow();
        }, 50);
      }
    }
    return true;
  } catch (error) {
    console.error('Error setting dock icon:', error);
    return false;
  }
});

ipcMain.handle('get-dock-icon-state', () => {
  try {
    if (process.platform !== 'darwin') return true;
    const settings = loadSettings();
    return settings.showDockIcon ?? true;
  } catch (error) {
    console.error('Error getting dock icon state:', error);
    return true;
  }
});

// Handle opening system notifications preferences
ipcMain.handle('open-notifications-settings', async () => {
  try {
    if (process.platform === 'darwin') {
      spawn('open', ['x-apple.systempreferences:com.apple.preference.notifications']);
      return true;
    } else if (process.platform === 'win32') {
      // Windows: Open notification settings in Settings app
      spawn('ms-settings:notifications', { shell: true });
      return true;
    } else if (process.platform === 'linux') {
      // Linux: Try different desktop environments
      // GNOME
      try {
        spawn('gnome-control-center', ['notifications']);
        return true;
      } catch {
        console.log('GNOME control center not found, trying other options');
      }

      // KDE Plasma
      try {
        spawn('systemsettings5', ['kcm_notifications']);
        return true;
      } catch {
        console.log('KDE systemsettings5 not found, trying other options');
      }

      // XFCE
      try {
        spawn('xfce4-settings-manager', ['--socket-id=notifications']);
        return true;
      } catch {
        console.log('XFCE settings manager not found, trying other options');
      }

      // Fallback: Try to open general settings
      try {
        spawn('gnome-control-center');
        return true;
      } catch {
        console.warn('Could not find a suitable settings application for Linux');
        return false;
      }
    } else {
      console.warn(
        `Opening notification settings is not supported on platform: ${process.platform}`
      );
      return false;
    }
  } catch (error) {
    console.error('Error opening notification settings:', error);
    return false;
  }
});

// Handle wakelock setting
ipcMain.handle('set-wakelock', async (_event, enable: boolean) => {
  try {
    const settings = loadSettings();
    settings.enableWakelock = enable;
    saveSettings(settings);

    // Stop all existing power save blockers when disabling the setting
    if (!enable) {
      for (const [windowId, blockerId] of windowPowerSaveBlockers.entries()) {
        try {
          powerSaveBlocker.stop(blockerId);
          console.log(
            `[Main] Stopped power save blocker ${blockerId} for window ${windowId} due to wakelock setting disabled`
          );
        } catch (error) {
          console.error(
            `[Main] Failed to stop power save blocker ${blockerId} for window ${windowId}:`,
            error
          );
        }
      }
      windowPowerSaveBlockers.clear();
    }

    return true;
  } catch (error) {
    console.error('Error setting wakelock:', error);
    return false;
  }
});

ipcMain.handle('get-wakelock-state', () => {
  try {
    const settings = loadSettings();
    return settings.enableWakelock ?? false;
  } catch (error) {
    console.error('Error getting wakelock state:', error);
    return false;
  }
});

// Add file/directory selection handler
ipcMain.handle('select-file-or-directory', async (_event, defaultPath?: string) => {
  const dialogOptions: OpenDialogOptions = {
    properties: process.platform === 'darwin' ? ['openFile', 'openDirectory'] : ['openFile'],
  };

  // Set default path if provided
  if (defaultPath) {
    // Expand tilde to home directory
    const expandedPath = expandTilde(defaultPath);

    // Check if the path exists
    try {
      const stats = await fs.stat(expandedPath);
      if (stats.isDirectory()) {
        dialogOptions.defaultPath = expandedPath;
      } else {
        dialogOptions.defaultPath = path.dirname(expandedPath);
      }
      // eslint-disable-next-line @typescript-eslint/no-unused-vars
    } catch (error) {
      // If path doesn't exist, fall back to home directory and log error
      console.error(`Default path does not exist: ${expandedPath}, falling back to home directory`);
      dialogOptions.defaultPath = os.homedir();
    }
  }

  const result = (await dialog.showOpenDialog(dialogOptions)) as unknown as OpenDialogReturnValue;

  if (!result.canceled && result.filePaths.length > 0) {
    return result.filePaths[0];
  }
  return null;
});

// IPC handler to save data URL to a temporary file
ipcMain.handle('save-data-url-to-temp', async (_event, dataUrl: string, uniqueId: string) => {
  console.log(`[Main] Received save-data-url-to-temp for ID: ${uniqueId}`);
  try {
    // Input validation for uniqueId - only allow alphanumeric characters and hyphens
    if (!uniqueId || !/^[a-zA-Z0-9-]+$/.test(uniqueId) || uniqueId.length > 50) {
      console.error('[Main] Invalid uniqueId format received.');
      return { id: uniqueId, error: 'Invalid uniqueId format' };
    }

    // Input validation for dataUrl
    if (!dataUrl || typeof dataUrl !== 'string' || dataUrl.length > 10 * 1024 * 1024) {
      // 10MB limit
      console.error('[Main] Invalid or too large data URL received.');
      return { id: uniqueId, error: 'Invalid or too large data URL' };
    }

    const tempDir = await ensureTempDirExists();
    const matches = dataUrl.match(/^data:(image\/(png|jpeg|jpg|gif|webp));base64,(.*)$/);

    if (!matches || matches.length < 4) {
      console.error('[Main] Invalid data URL format received.');
      return { id: uniqueId, error: 'Invalid data URL format or unsupported image type' };
    }

    const imageExtension = matches[2]; // e.g., "png", "jpeg"
    const base64Data = matches[3];

    // Validate base64 data
    if (!base64Data || !/^[A-Za-z0-9+/]*={0,2}$/.test(base64Data)) {
      console.error('[Main] Invalid base64 data received.');
      return { id: uniqueId, error: 'Invalid base64 data' };
    }

    const buffer = Buffer.from(base64Data, 'base64');

    // Validate image size (max 5MB)
    if (buffer.length > 5 * 1024 * 1024) {
      console.error('[Main] Image too large.');
      return { id: uniqueId, error: 'Image too large (max 5MB)' };
    }

    const randomString = crypto.randomBytes(8).toString('hex');
    const fileName = `pasted-${uniqueId}-${randomString}.${imageExtension}`;
    const filePath = path.join(tempDir, fileName);

    // Ensure the resolved path is still within the temp directory
    const resolvedPath = path.resolve(filePath);
    const resolvedTempDir = path.resolve(tempDir);
    if (!resolvedPath.startsWith(resolvedTempDir + path.sep)) {
      console.error('[Main] Attempted path traversal detected.');
      return { id: uniqueId, error: 'Invalid file path' };
    }

    await fs.writeFile(filePath, buffer);
    console.log(`[Main] Saved image for ID ${uniqueId} to: ${filePath}`);
    return { id: uniqueId, filePath: filePath };
  } catch (error) {
    console.error(`[Main] Failed to save image to temp for ID ${uniqueId}:`, error);
    return { id: uniqueId, error: error instanceof Error ? error.message : 'Failed to save image' };
  }
});

// IPC handler to serve temporary image files
ipcMain.handle('get-temp-image', async (_event, filePath: string) => {
  console.log(`[Main] Received get-temp-image for path: ${filePath}`);

  // Input validation
  if (!filePath || typeof filePath !== 'string') {
    console.warn('[Main] Invalid file path provided for image serving');
    return null;
  }

  // Ensure the path is within the designated temp directory
  const resolvedPath = path.resolve(filePath);
  const resolvedTempDir = path.resolve(gooseTempDir);

  if (!resolvedPath.startsWith(resolvedTempDir + path.sep)) {
    console.warn(`[Main] Attempted to access file outside designated temp directory: ${filePath}`);
    return null;
  }

  try {
    // Check if it's a regular file first, before trying realpath
    const stats = await fs.lstat(filePath);
    if (!stats.isFile()) {
      console.warn(`[Main] Not a regular file, refusing to serve: ${filePath}`);
      return null;
    }

    // Get the real paths for both the temp directory and the file to handle symlinks properly
    let realTempDir: string;
    let actualPath = filePath;

    try {
      realTempDir = await fs.realpath(gooseTempDir);
      const realPath = await fs.realpath(filePath);

      // Double-check that the real path is still within our real temp directory
      if (!realPath.startsWith(realTempDir + path.sep)) {
        console.warn(
          `[Main] Real path is outside designated temp directory: ${realPath} not in ${realTempDir}`
        );
        return null;
      }
      actualPath = realPath;
    } catch (realpathError) {
      // If realpath fails, use the original path validation
      console.log(
        `[Main] realpath failed for ${filePath}, using original path validation:`,
        realpathError instanceof Error ? realpathError.message : String(realpathError)
      );
    }

    // Read the file and return as base64 data URL
    const fileBuffer = await fs.readFile(actualPath);
    const fileExtension = path.extname(actualPath).toLowerCase().substring(1);

    // Validate file extension
    const allowedExtensions = ['png', 'jpg', 'jpeg', 'gif', 'webp'];
    if (!allowedExtensions.includes(fileExtension)) {
      console.warn(`[Main] Unsupported file extension: ${fileExtension}`);
      return null;
    }

    const mimeType = fileExtension === 'jpg' ? 'image/jpeg' : `image/${fileExtension}`;
    const base64Data = fileBuffer.toString('base64');
    const dataUrl = `data:${mimeType};base64,${base64Data}`;

    console.log(`[Main] Served temp image: ${filePath}`);
    return dataUrl;
  } catch (error) {
    console.error(`[Main] Failed to serve temp image: ${filePath}`, error);
    return null;
  }
});
ipcMain.on('delete-temp-file', async (_event, filePath: string) => {
  console.log(`[Main] Received delete-temp-file for path: ${filePath}`);

  // Input validation
  if (!filePath || typeof filePath !== 'string') {
    console.warn('[Main] Invalid file path provided for deletion');
    return;
  }

  // Ensure the path is within the designated temp directory
  const resolvedPath = path.resolve(filePath);
  const resolvedTempDir = path.resolve(gooseTempDir);

  if (!resolvedPath.startsWith(resolvedTempDir + path.sep)) {
    console.warn(`[Main] Attempted to delete file outside designated temp directory: ${filePath}`);
    return;
  }

  try {
    // Check if it's a regular file first, before trying realpath
    const stats = await fs.lstat(filePath);
    if (!stats.isFile()) {
      console.warn(`[Main] Not a regular file, refusing to delete: ${filePath}`);
      return;
    }

    // Get the real paths for both the temp directory and the file to handle symlinks properly
    let actualPath = filePath;

    try {
      const realTempDir = await fs.realpath(gooseTempDir);
      const realPath = await fs.realpath(filePath);

      // Double-check that the real path is still within our real temp directory
      if (!realPath.startsWith(realTempDir + path.sep)) {
        console.warn(
          `[Main] Real path is outside designated temp directory: ${realPath} not in ${realTempDir}`
        );
        return;
      }
      actualPath = realPath;
    } catch (realpathError) {
      // If realpath fails, use the original path validation
      console.log(
        `[Main] realpath failed for ${filePath}, using original path validation:`,
        realpathError instanceof Error ? realpathError.message : String(realpathError)
      );
    }

    await fs.unlink(actualPath);
    console.log(`[Main] Deleted temp file: ${filePath}`);
  } catch (error) {
    if (error && typeof error === 'object' && 'code' in error && error.code !== 'ENOENT') {
      // ENOENT means file doesn't exist, which is fine
      console.error(`[Main] Failed to delete temp file: ${filePath}`, error);
    } else {
      console.log(`[Main] Temp file already deleted or not found: ${filePath}`);
    }
  }
});

ipcMain.handle('check-ollama', async () => {
  try {
    return new Promise((resolve) => {
      // Run `ps` and filter for "ollama"
      const ps = spawn('ps', ['aux']);
      const grep = spawn('grep', ['-iw', '[o]llama']);

      let output = '';
      let errorOutput = '';

      // Pipe ps output to grep
      ps.stdout.pipe(grep.stdin);

      grep.stdout.on('data', (data) => {
        output += data.toString();
      });

      grep.stderr.on('data', (data) => {
        errorOutput += data.toString();
      });

      grep.on('close', (code) => {
        if (code !== null && code !== 0 && code !== 1) {
          // grep returns 1 when no matches found
          console.error('Error executing grep command:', errorOutput);
          return resolve(false);
        }

        console.log('Raw stdout from ps|grep command:', output);
        const trimmedOutput = output.trim();
        console.log('Trimmed stdout:', trimmedOutput);

        const isRunning = trimmedOutput.length > 0;
        resolve(isRunning);
      });

      ps.on('error', (error) => {
        console.error('Error executing ps command:', error);
        resolve(false);
      });

      grep.on('error', (error) => {
        console.error('Error executing grep command:', error);
        resolve(false);
      });

      // Close ps stdin when done
      ps.stdout.on('end', () => {
        grep.stdin.end();
      });
    });
  } catch (err) {
    console.error('Error checking for Ollama:', err);
    return false;
  }
});

// Handle binary path requests
ipcMain.handle('get-binary-path', (_event, binaryName) => {
  return getBinaryPath(app, binaryName);
});

ipcMain.handle('read-file', async (_event, filePath) => {
  try {
    const expandedPath = expandTilde(filePath);
    if (process.platform === 'win32') {
      const buffer = await fs.readFile(expandedPath);
      return { file: buffer.toString('utf8'), filePath: expandedPath, error: null, found: true };
    }
    // Non-Windows: keep previous behavior via cat for parity
    return await new Promise((resolve) => {
      const cat = spawn('cat', [expandedPath]);
      let output = '';
      let errorOutput = '';

      cat.stdout.on('data', (data) => {
        output += data.toString();
      });

      cat.stderr.on('data', (data) => {
        errorOutput += data.toString();
      });

      cat.on('close', (code) => {
        if (code !== 0) {
          resolve({ file: '', filePath: expandedPath, error: errorOutput || null, found: false });
          return;
        }
        resolve({ file: output, filePath: expandedPath, error: null, found: true });
      });

      cat.on('error', (error) => {
        console.error('Error reading file:', error);
        resolve({ file: '', filePath: expandedPath, error, found: false });
      });
    });
  } catch (error) {
    console.error('Error reading file:', error);
    return { file: '', filePath: expandTilde(filePath), error, found: false };
  }
});

ipcMain.handle('write-file', async (_event, filePath, content) => {
  try {
    // Expand tilde to home directory
    const expandedPath = expandTilde(filePath);
    await fs.writeFile(expandedPath, content, { encoding: 'utf8' });
    return true;
  } catch (error) {
    console.error('Error writing to file:', error);
    return false;
  }
});

// Enhanced file operations
ipcMain.handle('ensure-directory', async (_event, dirPath) => {
  try {
    // Expand tilde to home directory
    const expandedPath = expandTilde(dirPath);

    await fs.mkdir(expandedPath, { recursive: true });
    return true;
  } catch (error) {
    console.error('Error creating directory:', error);
    return false;
  }
});

ipcMain.handle('list-files', async (_event, dirPath, extension) => {
  try {
    // Expand tilde to home directory
    const expandedPath = expandTilde(dirPath);

    const files = await fs.readdir(expandedPath);
    if (extension) {
      return files.filter((file) => file.endsWith(extension));
    }
    return files;
  } catch (error) {
    console.error('Error listing files:', error);
    return [];
  }
});

// Handle message box dialogs
ipcMain.handle('show-message-box', async (_event, options) => {
  return dialog.showMessageBox(options);
});

ipcMain.handle('get-allowed-extensions', async () => {
  return await getAllowList();
});

const createNewWindow = async (app: App, dir?: string | null) => {
  const recentDirs = loadRecentDirs();
  const openDir = dir || (recentDirs.length > 0 ? recentDirs[0] : undefined);
  return await createChat(app, undefined, openDir);
};

const focusWindow = () => {
  const windows = BrowserWindow.getAllWindows();
  if (windows.length > 0) {
    windows.forEach((win) => {
      win.show();
    });
    windows[windows.length - 1].webContents.send('focus-input');
  } else {
    createNewWindow(app);
  }
};

const registerGlobalHotkey = (accelerator: string) => {
  // Unregister any existing shortcuts first
  globalShortcut.unregisterAll();

  try {
    globalShortcut.register(accelerator, () => {
      focusWindow();
    });

    // Check if the shortcut was registered successfully
    if (globalShortcut.isRegistered(accelerator)) {
      return true;
    } else {
      console.error('Failed to register global hotkey');
      return false;
    }
  } catch (e) {
    console.error('Error registering global hotkey:', e);
    return false;
  }
};

async function appMain() {
  // Ensure Windows shims are available before any MCP processes are spawned
  await ensureWinShims();

  // Register update IPC handlers once (but don't setup auto-updater yet)
  registerUpdateIpcHandlers();

  // Handle microphone permission requests
  session.defaultSession.setPermissionRequestHandler((_webContents, permission, callback) => {
    console.log('Permission requested:', permission);
    // Allow microphone and media access
    if (permission === 'media') {
      callback(true);
    } else {
      // Default behavior for other permissions
      callback(true);
    }
  });

  // Add CSP headers to all sessions
  session.defaultSession.webRequest.onHeadersReceived((details, callback) => {
    callback({
      responseHeaders: {
        ...details.responseHeaders,
        'Content-Security-Policy':
          "default-src 'self';" +
          // Allow inline styles since we use them in our React components
          "style-src 'self' 'unsafe-inline';" +
          // Scripts from our app and inline scripts (for theme initialization)
          "script-src 'self' 'unsafe-inline';" +
          // Images from our app and data: URLs (for base64 images)
          "img-src 'self' data: https:;" +
          // Connect to our local API and specific external services
          "connect-src 'self' http://127.0.0.1:* https://api.github.com https://github.com https://objects.githubusercontent.com" +
          // Don't allow any plugins
          "object-src 'none';" +
          // Allow all frames (iframes)
          "frame-src 'self' https: http:;" +
          // Font sources - allow self, data URLs, and external fonts
          "font-src 'self' data: https:;" +
          // Media sources - allow microphone
          "media-src 'self' mediastream:;" +
          // Form actions
          "form-action 'none';" +
          // Base URI restriction
          "base-uri 'self';" +
          // Manifest files
          "manifest-src 'self';" +
          // Worker sources
          "worker-src 'self';" +
          // Upgrade insecure requests
          'upgrade-insecure-requests;',
      },
    });
  });

  // Register the default global hotkey
  registerGlobalHotkey('CommandOrControl+Alt+Shift+G');

  session.defaultSession.webRequest.onBeforeSendHeaders((details, callback) => {
    details.requestHeaders['Origin'] = 'http://localhost:5173';
    callback({ cancel: false, requestHeaders: details.requestHeaders });
  });

  // Create tray if enabled in settings
  const settings = loadSettings();
  if (settings.showMenuBarIcon) {
    createTray();
  }

  // Handle dock icon visibility (macOS only)
  if (process.platform === 'darwin' && !settings.showDockIcon && settings.showMenuBarIcon) {
    app.dock?.hide();
  }

  // Parse command line arguments
  const { dirPath } = parseArgs();

  await createNewWindow(app, dirPath);

  // Setup auto-updater AFTER window is created and displayed (with delay to avoid blocking)
  setTimeout(() => {
    if (shouldSetupUpdater()) {
      log.info('Setting up auto-updater after window creation...');
      try {
        setupAutoUpdater();
      } catch (error) {
        log.error('Error setting up auto-updater:', error);
      }
    }
  }, 2000); // 2 second delay after window is shown

  // Get the existing menu
  const menu = Menu.getApplicationMenu();

  // App menu
  const appMenu = menu?.items.find((item) => item.label === 'Goose');
  if (appMenu?.submenu) {
    // add Settings to app menu after About
    appMenu.submenu.insert(1, new MenuItem({ type: 'separator' }));
    appMenu.submenu.insert(
      1,
      new MenuItem({
        label: 'Settings',
        accelerator: 'CmdOrCtrl+,',
        click() {
          const focusedWindow = BrowserWindow.getFocusedWindow();
          if (focusedWindow) focusedWindow.webContents.send('set-view', 'settings');
        },
      })
    );
    appMenu.submenu.insert(1, new MenuItem({ type: 'separator' }));
  }

  // Add Find submenu to Edit menu
  const editMenu = menu?.items.find((item) => item.label === 'Edit');
  if (editMenu?.submenu) {
    // Find the index of Select All to insert after it
    const selectAllIndex = editMenu.submenu.items.findIndex((item) => item.label === 'Select All');

    // Create Find submenu
    const findSubmenu = Menu.buildFromTemplate([
      {
        label: 'Find…',
        accelerator: process.platform === 'darwin' ? 'Command+F' : 'Control+F',
        click() {
          const focusedWindow = BrowserWindow.getFocusedWindow();
          if (focusedWindow) focusedWindow.webContents.send('find-command');
        },
      },
      {
        label: 'Find Next',
        accelerator: process.platform === 'darwin' ? 'Command+G' : 'Control+G',
        click() {
          const focusedWindow = BrowserWindow.getFocusedWindow();
          if (focusedWindow) focusedWindow.webContents.send('find-next');
        },
      },
      {
        label: 'Find Previous',
        accelerator: process.platform === 'darwin' ? 'Shift+Command+G' : 'Shift+Control+G',
        click() {
          const focusedWindow = BrowserWindow.getFocusedWindow();
          if (focusedWindow) focusedWindow.webContents.send('find-previous');
        },
      },
      {
        label: 'Use Selection for Find',
        accelerator: process.platform === 'darwin' ? 'Command+E' : undefined,
        click() {
          const focusedWindow = BrowserWindow.getFocusedWindow();
          if (focusedWindow) focusedWindow.webContents.send('use-selection-find');
        },
        visible: process.platform === 'darwin', // Only show on Mac
      },
    ]);

    // Add Find submenu to Edit menu
    editMenu.submenu.insert(
      selectAllIndex + 1,
      new MenuItem({
        label: 'Find',
        submenu: findSubmenu,
      })
    );
  }

  const fileMenu = menu?.items.find((item) => item.label === 'File');

  if (fileMenu?.submenu) {
    fileMenu.submenu.insert(
      0,
      new MenuItem({
        label: 'New Chat Window',
        accelerator: process.platform === 'darwin' ? 'Cmd+N' : 'Ctrl+N',
        click() {
          ipcMain.emit('create-chat-window');
        },
      })
    );

    // Open goose to specific dir and set that as its working space
    fileMenu.submenu.insert(
      1,
      new MenuItem({
        label: 'Open Directory...',
        accelerator: 'CmdOrCtrl+O',
        click: () => openDirectoryDialog(),
      })
    );

    // Add Recent Files submenu
    const recentFilesSubmenu = buildRecentFilesMenu();
    if (recentFilesSubmenu.length > 0) {
      fileMenu.submenu.insert(
        2,
        new MenuItem({
          label: 'Recent Directories',
          submenu: recentFilesSubmenu,
        })
      );
    }

    fileMenu.submenu.insert(3, new MenuItem({ type: 'separator' }));

    // The Close Window item is here.

    // Add menu item to tell the user about the keyboard shortcut
    fileMenu.submenu.append(
      new MenuItem({
        label: 'Focus Goose Window',
        accelerator: 'CmdOrCtrl+Alt+Shift+G',
        click() {
          focusWindow();
        },
      })
    );
  }

  // Add Tunnel menu
  const tunnelMenu = new MenuItem({
    label: 'Tunnel',
    submenu: Menu.buildFromTemplate([
      {
        label: 'Start Tunnel',
        click: async () => {
          const focusedWindow = BrowserWindow.getFocusedWindow();
          if (focusedWindow) {
            focusedWindow.webContents.send('tunnel-start');
          }
        },
      },
      {
        label: 'Stop Tunnel',
        click: () => {
          const focusedWindow = BrowserWindow.getFocusedWindow();
          if (focusedWindow) {
            focusedWindow.webContents.send('tunnel-stop');
          }
        },
      },
      {
        label: 'Show QR Code',
        click: () => {
          const focusedWindow = BrowserWindow.getFocusedWindow();
          if (focusedWindow) {
            focusedWindow.webContents.send('tunnel-show-qr');
          }
        },
      },
    ]),
  });

  // Insert Tunnel menu before Help menu
  const helpMenuIndex = menu?.items.findIndex((item) => item.label === 'Help') ?? -1;
  if (helpMenuIndex > 0) {
    menu?.insert(helpMenuIndex, tunnelMenu);
  } else {
    menu?.append(tunnelMenu);
  }

  // on macOS, the topbar is hidden
  if (menu && process.platform !== 'darwin') {
    let helpMenu = menu.items.find((item) => item.label === 'Help');

    // If Help menu doesn't exist, create it and add it to the menu
    if (!helpMenu) {
      helpMenu = new MenuItem({
        label: 'Help',
        submenu: Menu.buildFromTemplate([]), // Start with an empty submenu
      });
      // Find a reasonable place to insert the Help menu, usually near the end
      const insertIndex = menu.items.length > 0 ? menu.items.length - 1 : 0;
      menu.items.splice(insertIndex, 0, helpMenu);
    }

    // Ensure the Help menu has a submenu before appending
    if (helpMenu.submenu) {
      // Add a separator before the About item if the submenu is not empty
      if (helpMenu.submenu.items.length > 0) {
        helpMenu.submenu.append(new MenuItem({ type: 'separator' }));
      }

      // Create the About Goose menu item with a submenu
      const aboutGooseMenuItem = new MenuItem({
        label: 'About Goose',
        submenu: Menu.buildFromTemplate([]), // Start with an empty submenu for About
      });

      // Add the Version menu item (display only) to the About Goose submenu
      if (aboutGooseMenuItem.submenu) {
        aboutGooseMenuItem.submenu.append(
          new MenuItem({
            label: `Version ${version || app.getVersion()}`,
            enabled: false,
          })
        );
      }

      helpMenu.submenu.append(aboutGooseMenuItem);
    }
  }

  if (menu) {
    Menu.setApplicationMenu(menu);
  }

  app.on('activate', () => {
    if (BrowserWindow.getAllWindows().length === 0) {
      createNewWindow(app);
    }
  });

  ipcMain.on('create-chat-window', (_, query, dir, version, resumeSessionId, recipe, viewType) => {
    if (!dir?.trim()) {
      const recentDirs = loadRecentDirs();
      dir = recentDirs.length > 0 ? recentDirs[0] : undefined;
    }

    // Log the recipe for debugging
    console.log('Creating chat window with recipe:', recipe);

    // Pass recipe as part of viewOptions when viewType is recipeEditor
    createChat(app, query, dir, version, resumeSessionId, recipe, viewType);
  });

  ipcMain.on('notify', (_event, data) => {
    try {
      // Validate notification data
      if (!data || typeof data !== 'object') {
        console.error('Invalid notification data');
        return;
      }

      // Validate title and body
      if (typeof data.title !== 'string' || typeof data.body !== 'string') {
        console.error('Invalid notification title or body');
        return;
      }

      // Limit the length of title and body
      const MAX_LENGTH = 1000;
      if (data.title.length > MAX_LENGTH || data.body.length > MAX_LENGTH) {
        console.error('Notification title or body too long');
        return;
      }

      // Remove any HTML tags for security
      const sanitizeText = (text: string) => text.replace(/<[^>]*>/g, '');

      console.log('NOTIFY', data);
      new Notification({
        title: sanitizeText(data.title),
        body: sanitizeText(data.body),
      }).show();
    } catch (error) {
      console.error('Error showing notification:', error);
    }
  });

  ipcMain.on('logInfo', (_event, info) => {
    try {
      // Validate log info
      if (info === undefined || info === null) {
        console.error('Invalid log info: undefined or null');
        return;
      }

      // Convert to string if not already
      const logMessage = String(info);

      // Limit log message length
      const MAX_LENGTH = 10000; // 10KB limit
      if (logMessage.length > MAX_LENGTH) {
        console.error('Log message too long');
        return;
      }

      // Log the sanitized message
      log.info('from renderer:', logMessage);
    } catch (error) {
      console.error('Error logging info:', error);
    }
  });

  ipcMain.on('reload-app', (event) => {
    // Get the window that sent the event
    const window = BrowserWindow.fromWebContents(event.sender);
    if (window) {
      window.reload();
    }
  });

  ipcMain.handle('start-power-save-blocker', (event) => {
    const window = BrowserWindow.fromWebContents(event.sender);
    const windowId = window?.id;

    if (windowId && !windowPowerSaveBlockers.has(windowId)) {
      const blockerId = powerSaveBlocker.start('prevent-app-suspension');
      windowPowerSaveBlockers.set(windowId, blockerId);
      console.log(`[Main] Started power save blocker ${blockerId} for window ${windowId}`);
      return true;
    }

    if (windowId && windowPowerSaveBlockers.has(windowId)) {
      console.log(`[Main] Power save blocker already active for window ${windowId}`);
    }

    return false;
  });

  ipcMain.handle('stop-power-save-blocker', (event) => {
    const window = BrowserWindow.fromWebContents(event.sender);
    const windowId = window?.id;

    if (windowId && windowPowerSaveBlockers.has(windowId)) {
      const blockerId = windowPowerSaveBlockers.get(windowId)!;
      powerSaveBlocker.stop(blockerId);
      windowPowerSaveBlockers.delete(windowId);
      console.log(`[Main] Stopped power save blocker ${blockerId} for window ${windowId}`);
      return true;
    }

    return false;
  });

  // Handle metadata fetching from main process
  ipcMain.handle('fetch-metadata', async (_event, url) => {
    try {
      // Validate URL
      const parsedUrl = new URL(url);

      // Only allow http and https protocols
      if (!['http:', 'https:'].includes(parsedUrl.protocol)) {
        throw new Error('Invalid URL protocol. Only HTTP and HTTPS are allowed.');
      }

      const response = await fetch(url, {
        headers: {
          'User-Agent': 'Mozilla/5.0 (compatible; Goose/1.0)',
        },
      });

      if (!response.ok) {
        throw new Error(`HTTP error! status: ${response.status}`);
      }

      // Set a reasonable size limit (e.g., 10MB)
      const MAX_SIZE = 10 * 1024 * 1024; // 10MB
      const contentLength = parseInt(response.headers.get('content-length') || '0');
      if (contentLength > MAX_SIZE) {
        throw new Error('Response too large');
      }

      const text = await response.text();
      if (text.length > MAX_SIZE) {
        throw new Error('Response too large');
      }

      return text;
    } catch (error) {
      console.error('Error fetching metadata:', error);
      throw error;
    }
  });

  ipcMain.on('open-in-chrome', (_event, url) => {
    try {
      // Validate URL
      const parsedUrl = new URL(url);

      // Only allow http and https protocols
      if (!['http:', 'https:'].includes(parsedUrl.protocol)) {
        console.error('Invalid URL protocol. Only HTTP and HTTPS are allowed.');
        return;
      }

      // On macOS, use the 'open' command with Chrome
      if (process.platform === 'darwin') {
        spawn('open', ['-a', 'Google Chrome', url]);
      } else if (process.platform === 'win32') {
        // On Windows, start is built-in command of cmd.exe
        spawn('cmd.exe', ['/c', 'start', '', 'chrome', url]);
      } else {
        // On Linux, use xdg-open with chrome
        spawn('xdg-open', [url]);
      }
    } catch (error) {
      console.error('Error opening URL in browser:', error);
    }
  });

  // Handle app restart
  ipcMain.on('restart-app', () => {
    app.relaunch();
    app.exit(0);
  });

  // Handler for getting app version
  ipcMain.on('get-app-version', (event) => {
    event.returnValue = app.getVersion();
  });

  ipcMain.handle('open-directory-in-explorer', async (_event, path: string) => {
    try {
      return !!(await shell.openPath(path));
    } catch (error) {
      console.error('Error opening directory in explorer:', error);
      return false;
    }
  });

  // Tunnel IPC handlers
  ipcMain.handle('tunnel-start', async () => {
    try {
      // Use the port and secret that goosed was launched with
      if (!appConfig.GOOSE_PORT || appConfig.GOOSE_PORT === 0) {
        throw new Error('Goosed server is not running');
      }
      const tunnelInfo = await startTunnel(appConfig.GOOSE_PORT, SERVER_SECRET);
      log.info('Tunnel started:', tunnelInfo.url);

      // Open QR code image
      if (tunnelInfo.qrCodePath) {
        shell.openPath(tunnelInfo.qrCodePath);
      }

      return tunnelInfo;
    } catch (error) {
      log.error('Failed to start tunnel:', error);
      throw error;
    }
  });

  ipcMain.handle('tunnel-stop', async () => {
    try {
      await stopTunnel();
      log.info('Tunnel stopped');
      return true;
    } catch (error) {
      log.error('Failed to stop tunnel:', error);
      return false;
    }
  });

  ipcMain.handle('tunnel-status', () => {
    return {
      isRunning: isTunnelRunning(),
      config: getTunnelConfig(),
    };
  });

  ipcMain.handle('tunnel-show-qr', () => {
    try {
      const config = getTunnelConfig();
      if (config?.qrCodePath) {
        shell.openPath(config.qrCodePath);
        return true;
      }
      return false;
    } catch (error) {
      log.error('Failed to show QR code:', error);
      return false;
    }
  });
}

app.whenReady().then(async () => {
  try {
    await appMain();
  } catch (error) {
    dialog.showErrorBox('Goose Error', `Failed to create main window: ${error}`);
    app.quit();
  }
});

async function getAllowList(): Promise<string[]> {
  if (!process.env.GOOSE_ALLOWLIST) {
    return [];
  }

  const response = await fetch(process.env.GOOSE_ALLOWLIST);

  if (!response.ok) {
    throw new Error(
      `Failed to fetch allowed extensions: ${response.status} ${response.statusText}`
    );
  }

  // Parse the YAML content
  const yamlContent = await response.text();
  const parsedYaml = yaml.parse(yamlContent);

  // Extract the commands from the extensions array
  if (parsedYaml && parsedYaml.extensions && Array.isArray(parsedYaml.extensions)) {
    const commands = parsedYaml.extensions.map(
      (ext: { id: string; command: string }) => ext.command
    );
    console.log(`Fetched ${commands.length} allowed extension commands`);
    return commands;
  } else {
    console.error('Invalid YAML structure:', parsedYaml);
    return [];
  }
}

app.on('will-quit', async () => {
  // Clean up tunnel on app quit
  await cleanupTunnel();

  for (const [windowId, blockerId] of windowPowerSaveBlockers.entries()) {
    try {
      powerSaveBlocker.stop(blockerId);
      console.log(
        `[Main] Stopped power save blocker ${blockerId} for window ${windowId} during app quit`
      );
    } catch (error) {
      console.error(
        `[Main] Failed to stop power save blocker ${blockerId} for window ${windowId}:`,
        error
      );
    }
  }
  windowPowerSaveBlockers.clear();

  // Unregister all shortcuts when quitting
  globalShortcut.unregisterAll();

  try {
    await fs.access(gooseTempDir); // Check if directory exists to avoid error on fs.rm if it doesn't

    // First, check for any symlinks in the directory and refuse to delete them
    let hasSymlinks = false;
    try {
      const files = await fs.readdir(gooseTempDir);
      for (const file of files) {
        const filePath = path.join(gooseTempDir, file);
        const stats = await fs.lstat(filePath);
        if (stats.isSymbolicLink()) {
          console.warn(`[Main] Found symlink in temp directory: ${filePath}. Skipping deletion.`);
          hasSymlinks = true;
          // Delete the individual file but leave the symlink
          continue;
        }

        // Delete regular files individually
        if (stats.isFile()) {
          await fs.unlink(filePath);
        }
      }

      // If no symlinks were found, it's safe to remove the directory
      if (!hasSymlinks) {
        await fs.rm(gooseTempDir, { recursive: true, force: true });
        console.log('[Main] Pasted images temp directory cleaned up successfully.');
      } else {
        console.log(
          '[Main] Cleaned up files in temp directory but left directory intact due to symlinks.'
        );
      }
    } catch (err) {
      console.error('[Main] Error while cleaning up temp directory contents:', err);
    }
  } catch (error) {
    if (error && typeof error === 'object' && 'code' in error && error.code === 'ENOENT') {
      console.log('[Main] Temp directory did not exist during "will-quit", no cleanup needed.');
    } else {
      console.error(
        '[Main] Failed to clean up pasted images temp directory during "will-quit":',
        error
      );
    }
  }
});

app.on('window-all-closed', () => {
  // Only quit if we're not on macOS or don't have a tray icon
  if (process.platform !== 'darwin' || !tray) {
    app.quit();
  }
});<|MERGE_RESOLUTION|>--- conflicted
+++ resolved
@@ -50,9 +50,6 @@
 import { UPDATES_ENABLED } from './updates';
 import { Recipe } from './recipe';
 import './utils/recipeHash';
-<<<<<<< HEAD
-import { decodeRecipe } from './api/sdk.gen';
-import { client } from './api/client.gen';
 import {
   startTunnel,
   stopTunnel,
@@ -60,10 +57,9 @@
   getTunnelConfig,
   cleanupTunnel,
 } from './utils/tunnel';
-=======
+
 import { decodeRecipe } from './api';
 import { Client, createClient, createConfig } from './api/client';
->>>>>>> 77ab3957
 
 async function decodeRecipeMain(client: Client, deeplink: string): Promise<Recipe | null> {
   try {
